--- conflicted
+++ resolved
@@ -1,440 +1,424 @@
-import makeit.global_config as gc
-from rdkit import Chem
-from rdkit.Chem import AllChem, DataStructs
-import numpy as np
-from makeit.utilities.io.logging import MyLogger
-from makeit.utilities.parsing import check_smiles
-fingerprinting_loc = 'fingerprinting'
-
-
-def create_rxn_Morgan2FP(rxn_smiles, fpsize=gc.fingerprint_bits, useFeatures=True, useChirality=False):
-    """Create a rxn Morgan (r=2) fingerprint as bit vector from a reaction SMILES string
-
-        Modified from Schneider's code (2014)"""
-
-    rsmi = rxn_smiles.split('>')[0].split('.')
-    psmi = rxn_smiles.split('>')[2].split('.')
-
-    rfp = None
-    pfp = None
-    for react in rsmi:
-        mol = Chem.MolFromSmiles(react)
-        fp = np.array(
-            AllChem.GetMorganFingerprintAsBitVect(mol=mol, radius=2, nBits=fpsize, useFeatures=useFeatures, useChirality=useChirality))
-        if rfp is None:
-            rfp = fp
-        else:
-            rfp += fp
-    for product in psmi:
-        mol = Chem.MolFromSmiles(product)
-        fp = np.array(
-            AllChem.GetMorganFingerprintAsBitVect(mol=mol, radius=2, nBits=fpsize, useFeatures=useFeatures, useChirality=useChirality))
-        if pfp is None:
-            pfp = fp
-        else:
-            pfp += fp
-
-    if pfp is not None and rfp is not None:
-        pfp -= rfp
-    return pfp.reshape(1, len(pfp))
-
-
-<<<<<<< HEAD
-def create_rxn_Morgan2FP_separately(rsmi, psmi, rxnfpsize = gc.fingerprint_bits, pfpsize=gc.fingerprint_bits, useFeatures= False,calculate_rfp = True, useChirality = True):
-    #Similar as the above function but takes smiles separately and returns pfp and rfp separately
-=======
-def create_rxn_Morgan2FP_separately(rsmi, psmi, rxnfpsize=gc.fingerprint_bits, pfpsize=gc.fingerprint_bits, useFeatures=False, calculate_rfp=True, useChirality=False):
-    # Similar as the above function but takes smiles separately and returns pfp and rfp separately
->>>>>>> 28c3ef48
-
-    rsmi = rsmi.encode('utf-8')
-    psmi = psmi.encode('utf-8')
-    try:
-        mol = Chem.MolFromSmiles(rsmi)
-    except Exception as e:
-        print(e)
-        return
-    try:
-<<<<<<< HEAD
-        fp_bit = AllChem.GetMorganFingerprintAsBitVect(mol=mol, radius=2, nBits = rxnfpsize, useFeatures=useFeatures, useChirality = useChirality)
-        fp = np.empty(rxnfpsize,dtype = 'float32')
-        DataStructs.ConvertToNumpyArray(fp_bit,fp)
-=======
-        fp_bit = AllChem.GetMorganFingerprintAsBitVect(
-            mol=mol, radius=2, nBits=rxnfpsize, useFeatures=useFeatures, useChirality=useChirality)
-        fp = np.empty(rxnfpsize, dtype='float32')
-        DataStructs.ConvertToNumpyArray(fp_bit, fp)
->>>>>>> 28c3ef48
-    except Exception as e:
-        print("Cannot build reactant fp due to {}".format(e))
-        return
-    rfp = fp
-
-    try:
-        mol = Chem.MolFromSmiles(psmi)
-    except Exception as e:
-        return
-    try:
-<<<<<<< HEAD
-        fp_bit = AllChem.GetMorganFingerprintAsBitVect(mol=mol, radius=2, nBits = pfpsize, useFeatures=useFeatures, useChirality = useChirality)
-        fp = np.empty(pfpsize,dtype = 'float32')
-        DataStructs.ConvertToNumpyArray(fp_bit,fp)
-=======
-        fp_bit = AllChem.GetMorganFingerprintAsBitVect(
-            mol=mol, radius=2, nBits=pfpsize, useFeatures=useFeatures, useChirality=useChirality)
-        fp = np.empty(pfpsize, dtype='float32')
-        DataStructs.ConvertToNumpyArray(fp_bit, fp)
->>>>>>> 28c3ef48
-    except Exception as e:
-        print("Cannot build product fp due to {}".format(e))
-        return
-    pfp = fp
-    return [pfp, rfp]
-
-
-def get_condition_input_from_smiles(conditions_smiles, split=False, s_fp=256, r_fp=256, c_fp=256):
-    '''
-    If split is used: first molecule in the conditions_smiles should be the solvent!
-    '''
-    if conditions_smiles == 'NONE':
-        return None
-    conditions_mol = []
-    inputlength = 0
-    # If input is a single string: immediately extract molecule
-    if (type(conditions_smiles) is str) or (type(conditions_smiles) is unicode):
-        try:
-            conditions_mol.append(
-                ('cond', Chem.MolFromSmiles(conditions_smiles)))
-            inputlength += 1
-        # If any unparsable: skip this iteration
-        except Exception as e:
-            MyLogger.print_and_log('Unparsable conditions. Leaving out this reaction: {}.'.format(
-                instance['_id']), fingerprinting_loc, level=1)
-    # otherwise: assume list of strings
-    else:
-        for (descr, smiles) in conditions_smiles:
-            try:
-                conditions_mol.append((descr, Chem.MolFromSmiles(smiles)))
-                inputlength += 1
-            # If any unparsable: skip this iteration
-            except Exception as e:
-                MyLogger.print_and_log('Unparsable conditions. Leaving out this reaction: {}.'.format(
-                    instance['_id']), fingerprinting_loc, level=1)
-                continue
-
-    fps = []
-    for (descr, mol) in conditions_mol:
-        try:
-            if descr == 'solv':
-                p = AllChem.GetMorganFingerprintAsBitVect(
-                    mol=mol, radius=2, nBits=s_fp, useFeatures=True)
-            elif descr == 'reag':
-                p = AllChem.GetMorganFingerprintAsBitVect(
-                    mol=mol, radius=2, nBits=r_fp, useFeatures=True)
-            elif descr == 'cata' or descr == 'cond':
-                p = AllChem.GetMorganFingerprintAsBitVect(
-                    mol=mol, radius=2, nBits=c_fp, useFeatures=True)
-        except Exception as e:
-            MyLogger.print_and_log('Could not generate fingerprint for {}'.format(
-                conditions_smiles), fingerprinting_loc)
-            if descr == 'solv':
-                p = [0]*s_fp
-            elif descr == 'reag':
-                p = [0]*r_fp
-            elif descr == 'cata':
-                p = [0]*c_fp
-        fps.append((descr, p))
-    input = []
-    if split:
-        for (descr, fp) in fps:
-            if descr == 'solv':
-                fp = np.array(fp).reshape(1, s_fp)
-            elif descr == 'reag':
-                fp = np.array(fp).reshape(1, r_fp)
-            elif descr == 'cata' or descr == 'cond':
-                fp = np.array(fp).reshape(1, c_fp)
-            input.append(fp)
-    else:
-        for (descr, fp) in fps:
-            input += fp
-        input = np.array(input).reshape(1, len(input))
-    return input
-
-
-def get_condition_input_from_instance(instance, chemicals, asone=False, astwo=False, use_new=False, split=False):
-    conditions_smiles = get_input_condition_as_smiles(
-        instance, chemicals, asone=asone, astwo=astwo, use_new=use_new)
-    return get_condition_input_from_smiles(conditions_smiles, split=split)
-
-
-def get_reaction_input_from_instance(instance, reactions, chemicals):
-
-    reaction_smiles = get_reaction_as_smiles(instance, reactions, chemicals)
-    return get_reaction_input_from_smiles(reaction_smiles)
-
-
-def get_reaction_input_from_smiles(reaction_smiles, r_fp=1024, c_f=1):
-    '''
-    c_f: compression factor for the reaction fingerprint
-    '''
-    if reaction_smiles == 'NONE':
-        return None
-    react = reaction_smiles.split('>')
-    reag_s = react[0]
-    prod_s = react[len(react)-1]
-    reag = Chem.MolFromSmiles(reag_s)
-    prod = Chem.MolFromSmiles(prod_s)
-
-    reag = AllChem.GetMorganFingerprintAsBitVect(
-        mol=reag, radius=2, nBits=r_fp)
-    prod = AllChem.GetMorganFingerprintAsBitVect(
-        mol=prod, radius=2, nBits=r_fp)
-    reactionfp = [i - j for i, j in zip(prod, reag)]
-    reaction = []
-    if(r_fp % c_f == 0):
-        compressed = int(r_fp/c_f)
-        for i in range(compressed):
-            pos = 0
-            for j in range(c_f):
-                pos += reactionfp[i+compressed*j]
-            reaction.append(pos)
-        input = np.array(reaction).reshape(1, compressed)
-    else:
-        MyLogger.print_and_log(
-            'Redefine reaction fingerprint size or reaction compression ratio. Fingerprint size should be divisible by the compression factor.', fingerprinting_loc, level=3)
-    return input
-
-
-def get_reaction_as_smiles(instance, reactions, chemicals):
-    id = instance['RX_ID'][0]
-    react = reactions.find_one({'_id': id})
-    reaction_smiles = ''
-    reactants = react['RX_RXRN']
-    products = react['RX_PXRN']
-    for reactant in reactants:
-        # Try using newest smiles.
-        try:
-            chemical = chemicals.find_one({'_id': reactant})
-            smiles = chemical['SMILES_new']
-            mol = Chem.MolFromSmiles(smiles)
-            if(smiles and (not mol)):
-                return 'NONE'
-                '''
-                new_smiles = raw_input('New smiles for reactant: {}:'.format(smiles))
-                if new_smiles:
-                    chemicals.update({'_id':chemical['_id']},{'$set':{'SMILES_new':new_smiles,'checked':True}})
-                else:
-                    pass
-                '''
-
-        except TypeError:
-            MyLogger.print_and_log('No reactant smiles found for reaction {} returning "NONE"'.format(
-                id), fingerprinting_loc, 2)
-            return 'NONE'
-        except KeyError:
-            # If not present: used older ones
-            try:
-                chemical = chemicals.find_one({'_id': reactant})
-                smiles = chemicals.find_one({'_id': reactant})['SMILES']
-                mol = Chem.MolFromSmiles(smiles)
-                if(smiles and (not mol)):
-                    return 'NONE'
-                    '''
-                    new_smiles = raw_input('New smiles for reactant: {}:'.format(smiles))
-                    if new_smiles:
-                        chemicals.update({'_id':chemical['_id']},{'$set':{'SMILES_new':new_smiles,'checked':True}})
-                    else:
-                        pass
-                    '''
-            except TypeError:
-                MyLogger.print_and_log('No reactant smiles found for reaction {} returning "NONE"'.format(
-                    id), fingerprinting_loc, 2)
-                return 'NONE'
-        if not reaction_smiles:
-            reaction_smiles = smiles
-        else:
-            reaction_smiles += '.'+smiles
-    reaction_smiles += '>>'
-    for product in products:
-        try:
-            chemical = chemicals.find_one({'_id': product})
-            smiles = chemical['SMILES_new']
-            mol = Chem.MolFromSmiles(smiles)
-            if(smiles and (not mol)):
-                return 'NONE'
-                '''
-                new_smiles = raw_input('New smiles for product: {}'.format(smiles))
-                if new_smiles:
-                    chemicals.update({'_id':chemical['_id']},{'$set':{'SMILES_new':new_smiles,'checked':True}})
-                else:
-                    pass
-                '''
-        except TypeError:
-            MyLogger.print_and_log('No product smiles found for reaction {} returning "NONE"'.format(
-                id), fingerprinting_loc, 2)
-            return 'NONE'
-        except KeyError:
-            try:
-                chemical = chemicals.find_one({'_id': product})
-                smiles = chemicals.find_one({'_id': product})['SMILES']
-                mol = Chem.MolFromSmiles(smiles)
-                if(smiles and (not mol)):
-                    return 'NONE'
-                    '''
-                    new_smiles = raw_input('New smiles for product: {}'.format(smiles))
-                    if new_smiles:
-                        chemicals.update({'_id':chemical['_id']},{'$set':{'SMILES_new':new_smiles,'checked':True}})
-                    else:
-                        pass
-                    '''
-            except TypeError:
-                MyLogger.print_and_log('No product smiles found for reaction {} returning "NONE"'.format(
-                    id), fingerprinting_loc, 2)
-                return 'NONE'
-        if reaction_smiles[len(reaction_smiles)-1] == '>':
-            reaction_smiles += smiles
-        else:
-            reaction_smiles += '.'+smiles
-    return reaction_smiles
-
-
-def get_input_condition_as_smiles(doc, chemicals, asone=False, astwo=False, check=False, use_new=False):
-    a = doc['RXD_SOLXRN']
-    b = doc['RXD_RGTXRN']
-    c = doc['RXD_CATXRN']
-    solv = ""
-    reag = ""
-    cata = ""
-    for sol in a:
-        sa = chemicals.find_one({'_id': sol})
-        if sa:
-            if check:
-                check_smiles(sa, chemicals)
-                s = None
-                try:
-                    s = sa['SMILES_new']
-                except:
-                    s = sa['SMILES']
-            elif use_new:
-                try:
-                    s = sa['SMILES_new']
-                except:
-                    s = sa['SMILES']
-            else:
-                s = sa['SMILES']
-
-            mol = Chem.MolFromSmiles(s)
-            if not mol:
-                s = 'NONE'
-                '''
-                new_smiles = raw_input('New smiles for solvent: {},{}'.format(sa['_id'],s))
-                if new_smiles:
-                    chemicals.update({'_id':sa['_id']},{'$set':{'SMILES_new':new_smiles,'checked':True}})
-                    s=new_smiles
-                else:
-                    pass
-                '''
-        else:
-            continue
-        if solv:
-            solv += '.'+s
-        elif s:
-            solv += s
-    for rgt in b:
-        sa = chemicals.find_one({'_id': rgt})
-        if sa:
-            if check:
-                check_smiles(sa, chemicals)
-                s = None
-                try:
-                    s = sa['SMILES_new']
-                except:
-                    s = sa['SMILES']
-            elif use_new:
-                try:
-                    s = sa['SMILES_new']
-                except:
-                    s = sa['SMILES']
-            else:
-                s = sa['SMILES']
-
-            mol = Chem.MolFromSmiles(s)
-            if not mol:
-                s = 'NONE'
-                '''
-                new_smiles = raw_input('New smiles for reagent: {},{}'.format(sa['_id'],s))
-                if new_smiles:
-                    chemicals.update({'_id':sa['_id']},{'$set':{'SMILES_new':new_smiles,'checked':True}})
-                    s=new_smiles
-                else:
-                    pass
-                '''
-        else:
-            continue
-        if(reag and s):
-            reag += '.'+s
-        elif s:
-            reag += s
-    for cat in c:
-        sa = chemicals.find_one({'_id': cat})
-        if sa:
-            if check:
-                check_smiles(sa, chemicals)
-                s = None
-                try:
-                    s = sa['SMILES_new']
-                except:
-                    s = sa['SMILES']
-            elif use_new:
-                try:
-                    s = sa['SMILES_new']
-                except:
-                    s = sa['SMILES']
-            else:
-                s = sa['SMILES']
-
-            mol = Chem.MolFromSmiles(s)
-            if not mol:
-                s = 'NONE'
-                '''
-                new_smiles = raw_input('New smiles for catalyst: {},{}'.format(sa['_id'],s))
-                if new_smiles:
-                    chemicals.update({'_id':sa['_id']},{'$set':{'SMILES_new':new_smiles,'checked':True}})
-                    s=new_smiles
-                else:
-                    pass
-                '''
-        else:
-            continue
-        if(cata and s):
-            cata += '.'+s
-        elif s:
-            cata += s
-
-    if asone:
-        ans = ""
-        if solv:
-            ans = solv
-        if reag:
-            if ans:
-                ans += '.'+reag
-            else:
-                ans = reag
-        if cata:
-            if ans:
-                ans += '.'+cata
-            else:
-                ans = cata
-        return ans.rstrip('.')
-    if astwo:
-        ans = ""
-        if reag:
-            ans = reag
-        if cata:
-            if ans:
-                ans += '.'+cata
-            else:
-                ans = cata
-        return [('solv', solv.rstrip('.').replace('..', '.').replace('..', '.')), ('reag', ans.rstrip('.').replace('..', '.').replace('..', '.'))]
-    else:
-        return [('solv', solv.rstrip('.').replace('..', '.').replace('..', '.')), ('reag', reag.rstrip('.').replace('..', '.').replace('..', '.')), ('cata', cata.rstrip('.').replace('..', '.').replace('..', '.'))]
+import makeit.global_config as gc
+from rdkit import Chem
+from rdkit.Chem import AllChem, DataStructs
+import numpy as np
+from makeit.utilities.io.logging import MyLogger
+from makeit.utilities.parsing import check_smiles
+fingerprinting_loc = 'fingerprinting'
+
+
+def create_rxn_Morgan2FP(rxn_smiles, fpsize=gc.fingerprint_bits, useFeatures=True, useChirality=False):
+    """Create a rxn Morgan (r=2) fingerprint as bit vector from a reaction SMILES string
+
+        Modified from Schneider's code (2014)"""
+
+    rsmi = rxn_smiles.split('>')[0].split('.')
+    psmi = rxn_smiles.split('>')[2].split('.')
+
+    rfp = None
+    pfp = None
+    for react in rsmi:
+        mol = Chem.MolFromSmiles(react)
+        fp = np.array(
+            AllChem.GetMorganFingerprintAsBitVect(mol=mol, radius=2, nBits=fpsize, useFeatures=useFeatures, useChirality=useChirality))
+        if rfp is None:
+            rfp = fp
+        else:
+            rfp += fp
+    for product in psmi:
+        mol = Chem.MolFromSmiles(product)
+        fp = np.array(
+            AllChem.GetMorganFingerprintAsBitVect(mol=mol, radius=2, nBits=fpsize, useFeatures=useFeatures, useChirality=useChirality))
+        if pfp is None:
+            pfp = fp
+        else:
+            pfp += fp
+
+    if pfp is not None and rfp is not None:
+        pfp -= rfp
+    return pfp.reshape(1, len(pfp))
+
+
+
+def create_rxn_Morgan2FP_separately(rsmi, psmi, rxnfpsize=gc.fingerprint_bits, pfpsize=gc.fingerprint_bits, useFeatures=False, calculate_rfp=True, useChirality=False):
+    # Similar as the above function but takes smiles separately and returns pfp and rfp separately
+
+    rsmi = rsmi.encode('utf-8')
+    psmi = psmi.encode('utf-8')
+    try:
+        mol = Chem.MolFromSmiles(rsmi)
+    except Exception as e:
+        print(e)
+        return
+    try:
+        fp_bit = AllChem.GetMorganFingerprintAsBitVect(
+            mol=mol, radius=2, nBits=rxnfpsize, useFeatures=useFeatures, useChirality=useChirality)
+        fp = np.empty(rxnfpsize, dtype='float32')
+        DataStructs.ConvertToNumpyArray(fp_bit, fp)
+    except Exception as e:
+        print("Cannot build reactant fp due to {}".format(e))
+        return
+    rfp = fp
+
+    try:
+        mol = Chem.MolFromSmiles(psmi)
+    except Exception as e:
+        return
+    try:
+        fp_bit = AllChem.GetMorganFingerprintAsBitVect(
+            mol=mol, radius=2, nBits=pfpsize, useFeatures=useFeatures, useChirality=useChirality)
+        fp = np.empty(pfpsize, dtype='float32')
+        DataStructs.ConvertToNumpyArray(fp_bit, fp)
+    except Exception as e:
+        print("Cannot build product fp due to {}".format(e))
+        return
+    pfp = fp
+    return [pfp, rfp]
+
+
+def get_condition_input_from_smiles(conditions_smiles, split=False, s_fp=256, r_fp=256, c_fp=256):
+    '''
+    If split is used: first molecule in the conditions_smiles should be the solvent!
+    '''
+    if conditions_smiles == 'NONE':
+        return None
+    conditions_mol = []
+    inputlength = 0
+    # If input is a single string: immediately extract molecule
+    if (type(conditions_smiles) is str) or (type(conditions_smiles) is unicode):
+        try:
+            conditions_mol.append(
+                ('cond', Chem.MolFromSmiles(conditions_smiles)))
+            inputlength += 1
+        # If any unparsable: skip this iteration
+        except Exception as e:
+            MyLogger.print_and_log('Unparsable conditions. Leaving out this reaction: {}.'.format(
+                instance['_id']), fingerprinting_loc, level=1)
+    # otherwise: assume list of strings
+    else:
+        for (descr, smiles) in conditions_smiles:
+            try:
+                conditions_mol.append((descr, Chem.MolFromSmiles(smiles)))
+                inputlength += 1
+            # If any unparsable: skip this iteration
+            except Exception as e:
+                MyLogger.print_and_log('Unparsable conditions. Leaving out this reaction: {}.'.format(
+                    instance['_id']), fingerprinting_loc, level=1)
+                continue
+
+    fps = []
+    for (descr, mol) in conditions_mol:
+        try:
+            if descr == 'solv':
+                p = AllChem.GetMorganFingerprintAsBitVect(
+                    mol=mol, radius=2, nBits=s_fp, useFeatures=True)
+            elif descr == 'reag':
+                p = AllChem.GetMorganFingerprintAsBitVect(
+                    mol=mol, radius=2, nBits=r_fp, useFeatures=True)
+            elif descr == 'cata' or descr == 'cond':
+                p = AllChem.GetMorganFingerprintAsBitVect(
+                    mol=mol, radius=2, nBits=c_fp, useFeatures=True)
+        except Exception as e:
+            MyLogger.print_and_log('Could not generate fingerprint for {}'.format(
+                conditions_smiles), fingerprinting_loc)
+            if descr == 'solv':
+                p = [0]*s_fp
+            elif descr == 'reag':
+                p = [0]*r_fp
+            elif descr == 'cata':
+                p = [0]*c_fp
+        fps.append((descr, p))
+    input = []
+    if split:
+        for (descr, fp) in fps:
+            if descr == 'solv':
+                fp = np.array(fp).reshape(1, s_fp)
+            elif descr == 'reag':
+                fp = np.array(fp).reshape(1, r_fp)
+            elif descr == 'cata' or descr == 'cond':
+                fp = np.array(fp).reshape(1, c_fp)
+            input.append(fp)
+    else:
+        for (descr, fp) in fps:
+            input += fp
+        input = np.array(input).reshape(1, len(input))
+    return input
+
+
+def get_condition_input_from_instance(instance, chemicals, asone=False, astwo=False, use_new=False, split=False):
+    conditions_smiles = get_input_condition_as_smiles(
+        instance, chemicals, asone=asone, astwo=astwo, use_new=use_new)
+    return get_condition_input_from_smiles(conditions_smiles, split=split)
+
+
+def get_reaction_input_from_instance(instance, reactions, chemicals):
+
+    reaction_smiles = get_reaction_as_smiles(instance, reactions, chemicals)
+    return get_reaction_input_from_smiles(reaction_smiles)
+
+
+def get_reaction_input_from_smiles(reaction_smiles, r_fp=1024, c_f=1):
+    '''
+    c_f: compression factor for the reaction fingerprint
+    '''
+    if reaction_smiles == 'NONE':
+        return None
+    react = reaction_smiles.split('>')
+    reag_s = react[0]
+    prod_s = react[len(react)-1]
+    reag = Chem.MolFromSmiles(reag_s)
+    prod = Chem.MolFromSmiles(prod_s)
+
+    reag = AllChem.GetMorganFingerprintAsBitVect(
+        mol=reag, radius=2, nBits=r_fp)
+    prod = AllChem.GetMorganFingerprintAsBitVect(
+        mol=prod, radius=2, nBits=r_fp)
+    reactionfp = [i - j for i, j in zip(prod, reag)]
+    reaction = []
+    if(r_fp % c_f == 0):
+        compressed = int(r_fp/c_f)
+        for i in range(compressed):
+            pos = 0
+            for j in range(c_f):
+                pos += reactionfp[i+compressed*j]
+            reaction.append(pos)
+        input = np.array(reaction).reshape(1, compressed)
+    else:
+        MyLogger.print_and_log(
+            'Redefine reaction fingerprint size or reaction compression ratio. Fingerprint size should be divisible by the compression factor.', fingerprinting_loc, level=3)
+    return input
+
+
+def get_reaction_as_smiles(instance, reactions, chemicals):
+    id = instance['RX_ID'][0]
+    react = reactions.find_one({'_id': id})
+    reaction_smiles = ''
+    reactants = react['RX_RXRN']
+    products = react['RX_PXRN']
+    for reactant in reactants:
+        # Try using newest smiles.
+        try:
+            chemical = chemicals.find_one({'_id': reactant})
+            smiles = chemical['SMILES_new']
+            mol = Chem.MolFromSmiles(smiles)
+            if(smiles and (not mol)):
+                return 'NONE'
+                '''
+                new_smiles = raw_input('New smiles for reactant: {}:'.format(smiles))
+                if new_smiles:
+                    chemicals.update({'_id':chemical['_id']},{'$set':{'SMILES_new':new_smiles,'checked':True}})
+                else:
+                    pass
+                '''
+
+        except TypeError:
+            MyLogger.print_and_log('No reactant smiles found for reaction {} returning "NONE"'.format(
+                id), fingerprinting_loc, 2)
+            return 'NONE'
+        except KeyError:
+            # If not present: used older ones
+            try:
+                chemical = chemicals.find_one({'_id': reactant})
+                smiles = chemicals.find_one({'_id': reactant})['SMILES']
+                mol = Chem.MolFromSmiles(smiles)
+                if(smiles and (not mol)):
+                    return 'NONE'
+                    '''
+                    new_smiles = raw_input('New smiles for reactant: {}:'.format(smiles))
+                    if new_smiles:
+                        chemicals.update({'_id':chemical['_id']},{'$set':{'SMILES_new':new_smiles,'checked':True}})
+                    else:
+                        pass
+                    '''
+            except TypeError:
+                MyLogger.print_and_log('No reactant smiles found for reaction {} returning "NONE"'.format(
+                    id), fingerprinting_loc, 2)
+                return 'NONE'
+        if not reaction_smiles:
+            reaction_smiles = smiles
+        else:
+            reaction_smiles += '.'+smiles
+    reaction_smiles += '>>'
+    for product in products:
+        try:
+            chemical = chemicals.find_one({'_id': product})
+            smiles = chemical['SMILES_new']
+            mol = Chem.MolFromSmiles(smiles)
+            if(smiles and (not mol)):
+                return 'NONE'
+                '''
+                new_smiles = raw_input('New smiles for product: {}'.format(smiles))
+                if new_smiles:
+                    chemicals.update({'_id':chemical['_id']},{'$set':{'SMILES_new':new_smiles,'checked':True}})
+                else:
+                    pass
+                '''
+        except TypeError:
+            MyLogger.print_and_log('No product smiles found for reaction {} returning "NONE"'.format(
+                id), fingerprinting_loc, 2)
+            return 'NONE'
+        except KeyError:
+            try:
+                chemical = chemicals.find_one({'_id': product})
+                smiles = chemicals.find_one({'_id': product})['SMILES']
+                mol = Chem.MolFromSmiles(smiles)
+                if(smiles and (not mol)):
+                    return 'NONE'
+                    '''
+                    new_smiles = raw_input('New smiles for product: {}'.format(smiles))
+                    if new_smiles:
+                        chemicals.update({'_id':chemical['_id']},{'$set':{'SMILES_new':new_smiles,'checked':True}})
+                    else:
+                        pass
+                    '''
+            except TypeError:
+                MyLogger.print_and_log('No product smiles found for reaction {} returning "NONE"'.format(
+                    id), fingerprinting_loc, 2)
+                return 'NONE'
+        if reaction_smiles[len(reaction_smiles)-1] == '>':
+            reaction_smiles += smiles
+        else:
+            reaction_smiles += '.'+smiles
+    return reaction_smiles
+
+
+def get_input_condition_as_smiles(doc, chemicals, asone=False, astwo=False, check=False, use_new=False):
+    a = doc['RXD_SOLXRN']
+    b = doc['RXD_RGTXRN']
+    c = doc['RXD_CATXRN']
+    solv = ""
+    reag = ""
+    cata = ""
+    for sol in a:
+        sa = chemicals.find_one({'_id': sol})
+        if sa:
+            if check:
+                check_smiles(sa, chemicals)
+                s = None
+                try:
+                    s = sa['SMILES_new']
+                except:
+                    s = sa['SMILES']
+            elif use_new:
+                try:
+                    s = sa['SMILES_new']
+                except:
+                    s = sa['SMILES']
+            else:
+                s = sa['SMILES']
+
+            mol = Chem.MolFromSmiles(s)
+            if not mol:
+                s = 'NONE'
+                '''
+                new_smiles = raw_input('New smiles for solvent: {},{}'.format(sa['_id'],s))
+                if new_smiles:
+                    chemicals.update({'_id':sa['_id']},{'$set':{'SMILES_new':new_smiles,'checked':True}})
+                    s=new_smiles
+                else:
+                    pass
+                '''
+        else:
+            continue
+        if solv:
+            solv += '.'+s
+        elif s:
+            solv += s
+    for rgt in b:
+        sa = chemicals.find_one({'_id': rgt})
+        if sa:
+            if check:
+                check_smiles(sa, chemicals)
+                s = None
+                try:
+                    s = sa['SMILES_new']
+                except:
+                    s = sa['SMILES']
+            elif use_new:
+                try:
+                    s = sa['SMILES_new']
+                except:
+                    s = sa['SMILES']
+            else:
+                s = sa['SMILES']
+
+            mol = Chem.MolFromSmiles(s)
+            if not mol:
+                s = 'NONE'
+                '''
+                new_smiles = raw_input('New smiles for reagent: {},{}'.format(sa['_id'],s))
+                if new_smiles:
+                    chemicals.update({'_id':sa['_id']},{'$set':{'SMILES_new':new_smiles,'checked':True}})
+                    s=new_smiles
+                else:
+                    pass
+                '''
+        else:
+            continue
+        if(reag and s):
+            reag += '.'+s
+        elif s:
+            reag += s
+    for cat in c:
+        sa = chemicals.find_one({'_id': cat})
+        if sa:
+            if check:
+                check_smiles(sa, chemicals)
+                s = None
+                try:
+                    s = sa['SMILES_new']
+                except:
+                    s = sa['SMILES']
+            elif use_new:
+                try:
+                    s = sa['SMILES_new']
+                except:
+                    s = sa['SMILES']
+            else:
+                s = sa['SMILES']
+
+            mol = Chem.MolFromSmiles(s)
+            if not mol:
+                s = 'NONE'
+                '''
+                new_smiles = raw_input('New smiles for catalyst: {},{}'.format(sa['_id'],s))
+                if new_smiles:
+                    chemicals.update({'_id':sa['_id']},{'$set':{'SMILES_new':new_smiles,'checked':True}})
+                    s=new_smiles
+                else:
+                    pass
+                '''
+        else:
+            continue
+        if(cata and s):
+            cata += '.'+s
+        elif s:
+            cata += s
+
+    if asone:
+        ans = ""
+        if solv:
+            ans = solv
+        if reag:
+            if ans:
+                ans += '.'+reag
+            else:
+                ans = reag
+        if cata:
+            if ans:
+                ans += '.'+cata
+            else:
+                ans = cata
+        return ans.rstrip('.')
+    if astwo:
+        ans = ""
+        if reag:
+            ans = reag
+        if cata:
+            if ans:
+                ans += '.'+cata
+            else:
+                ans = cata
+        return [('solv', solv.rstrip('.').replace('..', '.').replace('..', '.')), ('reag', ans.rstrip('.').replace('..', '.').replace('..', '.'))]
+    else:
+        return [('solv', solv.rstrip('.').replace('..', '.').replace('..', '.')), ('reag', reag.rstrip('.').replace('..', '.').replace('..', '.')), ('cata', cata.rstrip('.').replace('..', '.').replace('..', '.'))]