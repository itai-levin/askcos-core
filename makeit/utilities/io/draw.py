from __future__ import absolute_import
import numpy as np
import rdkit.Chem as Chem
import rdkit.Chem.AllChem as AllChem
import rdkit.Chem.Draw as Draw
from rdkit.Chem import rdDepictor
from rdkit.Chem.Draw import rdMolDraw2D
from rdkit import Geometry
from PIL import Image, ImageOps
from collections import defaultdict
# from rdkit.Chem.Draw.cairoCanvas import Canvas
import os
import re
<<<<<<< HEAD


def get_scaled_drawer(mol):
    #Draw all molecules with same proportions
    dpa = 26
    rdDepictor.Compute2DCoords(mol)
    conf = mol.GetConformer()
    xs = [conf.GetAtomPosition(i).x for i in range(mol.GetNumAtoms())]
    ys = [conf.GetAtomPosition(i).y for i in range(mol.GetNumAtoms())]
    point_min = Geometry.rdGeometry.Point2D()
    point_max = Geometry.rdGeometry.Point2D()
    point_min.x = min(xs) - 1
    point_min.y = min(ys) - 1
    point_max.x = max(xs) + 1
    point_max.y = max(ys) + 1
    w = int(dpa * (point_max.x - point_min.x))
    h = int(dpa * (point_max.y - point_min.y))
    drawer = rdMolDraw2D.MolDraw2DSVG(w,h)
    drawer.SetScale(w, h, point_min, point_max)
    return drawer

def MolsSmilesToImageHighlight(smiles, options=None, **kwargs):
    '''This function takes a SMILES string of one or more molecules
    and generates a combined image for that molecule set.'''
    mol = Chem.MolFromSmiles(str(smiles))
    d2 = get_scaled_drawer(mol)
    dopts = d2.drawOptions()
    reacting_atoms = kwargs.get('reacting_atoms', [])
    bonds = kwargs.get('bonds', False)
    clear_map = kwargs.get('clear_map', True)

    #Will only draw the highlighted atoms if they are mapped by isotope from rdchiral otherwise
    #the reacting_atoms will not match the atom index and draw the highlight in the incorrect location
    try:
        isotope_idx_map = {a.GetIsotope():a.GetIdx() for a in mol.GetAtoms()}
        highlightAtoms = [isotope_idx_map[x] for x in reacting_atoms]
        #TODO add options for colors?
        highlightAtomColors = {x:(0,1,0) for x in highlightAtoms}
        if bonds:
            #TODO some edits have multiple atoms changing in one tuple
            highlightBonds = [mol.GetBondBetweenAtoms(x[0],x[1]).GetIdx() for x in reacting_atoms]
        else:
            highlightBonds = []
    except:
        highlightAtoms = []
        highlightBonds = []
        highlightAtomColors = []
        
    if clear_map:
        [a.SetIsotope(0) for a in mol.GetAtoms()]
    m2=Draw.PrepareMolForDrawing(mol)
    d2.DrawMolecule(m2,highlightAtoms=highlightAtoms, \
        highlightBonds=highlightBonds, highlightAtomColors=highlightAtomColors)
    d2.FinishDrawing()
    txt = d2.GetDrawingText()
    
    return txt
 

'''
=======
"""
>>>>>>> 08b77190
Many of these functions are taken from RDKit.
"""


def mols_from_smiles_list(all_smiles):
    """Given a list of smiles strings, this function creates rdkit molecules.

    Args:
        all_smiles (list of str): SMILES strings to be converted to molecules.

    Returns:
        list of Chem.Mol: Molecules from the SMILES strings.
    """
    mols = []
    for smiles in all_smiles:
        if not smiles:
            continue
        mols.append(Chem.MolFromSmiles(smiles))
    return mols


def defaultDrawOptions():
    """Returns an RDKit drawing options object with default drawing options."""

    opts = Draw.DrawingOptions()
    # opts.elemDict = defaultdict(lambda: (0,0,0)) # all atoms are black
    opts.noCarbonSymbols = True
    opts.selectColor = (1, 0, 0)
    opts.wedgeBonds = True

    opts.elemDict = defaultdict(lambda: (0, 0, 0))
    opts.dotsPerAngstrom = 20
    opts.bondLineWidth = 1.5
    atomLabelFontFace = 'arial'

    return opts


def StripAlphaFromImage(img):
    """Returns an RGB image from an RGBA PIL image.

    Args:
        img (PIL.Image): RGBA image to remove the alpha from.
    """

    if len(img.split()) == 3:
        return img
    return Image.merge('RGB', img.split()[:3])


def MolToImage(mol, max_size=(1000, 1000), kekulize=True, options=None,
               canvas=None, **kwargs):
    """Wrapper for RDKit's ``MolToImage``.

    Args:
        mol (Chem.Mol or str): Molecule or arrow to draw.
        max_size (2-tuple of (int, int), optional): Maximum image size to
            return. (default: {(1000, 1000)})
        kekulize (bool, optional): Whether to kekulize the molecule.
            (default: {True})
        options (None or ??, optional): RDKit drawing options. If None, will use
            defaults. (default: {None})
        canvas (None or Draw.Canvas, optional): Canvas to draw image onto.
            (default: {None})
        **kwargs: Additional optional arugments passed to RDKit's
            ``MolToImage``.

    Returns:
        PIL.Image: Drawn molecule.
    """

    if not options:
        options = defaultDrawOptions()
    if mol == '->':
        subImgSize = (100, 100)
        img, canvas = Draw._createCanvas(subImgSize)
        p0 = (10, subImgSize[1]//2)
        p1 = (subImgSize[0]-10, subImgSize[1]//2)
        p3 = (subImgSize[0]-20, subImgSize[1]//2-10)
        p4 = (subImgSize[0]-20, subImgSize[1]//2+10)
        canvas.addCanvasLine(p0, p1, lineWidth=2, color=(0, 0, 0))
        canvas.addCanvasLine(p3, p1, lineWidth=2, color=(0, 0, 0))
        canvas.addCanvasLine(p4, p1, lineWidth=2, color=(0, 0, 0))
        if hasattr(canvas, 'flush'):
            canvas.flush()
        else:
            canvas.save()
        return img
    elif mol == '<-':  # retro arrow or error
        subImgSize = (100, 100)
        (a, b) = subImgSize
        img, canvas = Draw._createCanvas(subImgSize)
        canvas.addCanvasLine((10, b//2-7), (a-17, b//2-7),
                             lineWidth=2, color=(0, 0, 0))
        canvas.addCanvasLine((10, b//2+7), (a-17, b//2+7),
                             lineWidth=2, color=(0, 0, 0))
        canvas.addCanvasLine((a-24, b//2-14), (a-10, b//2),
                             lineWidth=2, color=(0, 0, 0))
        canvas.addCanvasLine((a-24, b//2+14), (a-10, b//2),
                             lineWidth=2, color=(0, 0, 0))
        if hasattr(canvas, 'flush'):
            canvas.flush()
        else:
            canvas.save()
        return img
    elif mol is not None:
        return Draw.MolToImage(mol, size=max_size, kekulize=kekulize, options=options,
                               canvas=canvas, **kwargs)


def TrimImgByWhite(img, padding=0):
    """Crops an image to the minimum possible size.

    This function takes a PIL image, img, and crops it to the minimum rectangle
    based on its whiteness/transparency. 5 pixel padding used automatically.

    Args:
        img (PIL.Image): Image to crop.
        padding (int, optional): Amount of padding to use around image
            (in addition to the 5 pixel padding always used). (default: {0})

    Returns:
        PIL.Image: Trimmed image.
    """

    # Convert to array
    as_array = np.array(img)  # N x N x (r,g,b,a)

    # Set previously-transparent pixels to white
    if as_array.shape[2] == 4:
        as_array[as_array[:, :, 3] == 0] = [255, 255, 255, 0]

    as_array = as_array[:, :, :3]

    # Content defined as non-white and non-transparent pixel
    has_content = np.sum(as_array, axis=2, dtype=np.uint32) != 255 * 3
    xs, ys = np.nonzero(has_content)

    # Crop down
    margin = 5
    x_range = max([min(xs) - margin, 0]), min([max(xs) + margin, as_array.shape[0]])
    y_range = max([min(ys) - margin, 0]), min([max(ys) + margin, as_array.shape[1]])
    as_array_cropped = as_array[
        x_range[0]:x_range[1], y_range[0]:y_range[1], 0:3]

    img = Image.fromarray(as_array_cropped, mode='RGB')

    return ImageOps.expand(img, border=padding, fill=(255, 255, 255))


def StitchPILsHorizontally(imgs):
    """Combines images into a single horizontal image.

    This function takes a list of PIL images and concatenates
    them onto a new image horizontally, with each one
    vertically centered.

    Args:
        imgs (list of PIL.Image): Images to stitch together.

    Returns:
        PIL.Image: Single, horizontally-stitched image.
    """

    # Create blank image (def: transparent white)
    heights = [img.size[1] for img in imgs]
    height = max(heights)
    widths = [img.size[0] for img in imgs]
    width = sum(widths)
    res = Image.new('RGB', (width, height), (255, 255, 255))

    # Add in sub-images
    for i, img in enumerate(imgs):
        offset_x = sum(widths[:i])  # left to right
        offset_y = (height - heights[i]) // 2
        res.paste(img, (offset_x, offset_y))

    return res


def CheckAtomForGeneralization(atom):
    """Determines if an atom's SMART representation is from generalization.

    Given an RDKit atom, this function determines if that atom's SMART
    representation was likely a result of generalization. This assumes that
    the transform string was generated using explicit Hs with aliphatic
    carbons as C, aromatic carbons as c, and non-carbons as #N where N is the
    atomic number of the generalized species.

    Args:
        atom (Chem.Atom): Atom to check SMART representation of.
    """

    smarts = atom.GetSmarts()

    # Check if this was a result of generalization
    # non-carbon atom, generlized
    if '#' in smarts:
        atomSymbol = atom.GetSymbol()
        atom.SetAtomicNum(0)
        atom.SetProp('dummyLabel', '[{}]'.format(atomSymbol))
        atom.UpdatePropertyCache()
    # aliphatic carbon, generalized (all non-generalized use explicit Hs)
    elif '[C:' in smarts and 'H' not in smarts:
        atom.SetAtomicNum(0)
        atom.SetProp('dummyLabel', 'C[al]')
        atom.UpdatePropertyCache()
    elif '[c:' in smarts and 'H' not in smarts:
        atom.SetAtomicNum(0)
        atom.SetProp('dummyLabel', 'C[ar]')
        atom.UpdatePropertyCache()

    # Clear atom map number of 0 -> this is a dummy assignment!
    if ':0]' in smarts:
        atom.ClearProp('molAtomMapNumber')


def ReactionToImage(rxn, dummyAtoms=False, kekulize=True, options=None, **kwargs):
    """Draws a reaction.

    Modification of RDKit's ReactionToImage to allow for each molecule
    to have a different drawn size. rxn is an RDKit reaction object

    Warning: This function adds hydrogens as it sees fit.

    Args:
        rxn (Chem.Reaction): Reaction to draw.
        dummyAtoms (bool, optional): Whether to check for generalization.
            (default: {False})
        kekulize (bool, optional): Whether to kekulize the molecule.
            (default: {True})
        options (None or ??, optional): RDKit drawing options. If None, will use
            defaults. (default: {None})
        **kwargs: Additional optional arugments. Used for ``retro``.

    Returns:
        PIL.Image: Drawing of the reaction.
    """
    # Extract mols from reaction
    mols = []
    for i in range(rxn.GetNumReactantTemplates()):
        mol = rxn.GetReactantTemplate(i)
        mol.UpdatePropertyCache(False)
        mols.append(mol)
        if dummyAtoms:
            [CheckAtomForGeneralization(atom) for atom in mol.GetAtoms()]

    if kwargs.pop('retro', True):
        mols.append('<-')  # placeholder for arrow
    else:
        mols.append('->')

    for j in range(rxn.GetNumProductTemplates()):
        mol = rxn.GetProductTemplate(j)
        mol.UpdatePropertyCache(False)
        mols.append(mol)
        if dummyAtoms:
            [CheckAtomForGeneralization(atom) for atom in mol.GetAtoms()]

    # Generate images for all molecules/arrow
    imgs = [TrimImgByWhite(MolToImage(
        mol, kekulize=kekulize, options=options), padding=10) for mol in mols]

    # Combine
    return StitchPILsHorizontally(imgs)


def ReactionStringToImage(rxn_string, strip=True, update=True, options=None,
        retro=False, **kwargs):
    """Draws a reaction from a SMILES string.

    This function takes a SMILES rxn_string as input, not an
    RDKit reaction object, and draws it.

    Args:
        rxn_string (str): SMILES string of reaction.
        strip (bool, optional): Whether to strip the atoms. (default: {True})
        update (bool, optional): Whether to update the property cache of the
            molecules. (default: {True})
        options (None or ??, optional): RDKit drawing options. If None, will use
            defaults. (default: {None})
        retro (bool, optional): Whether the reaction is in the retrosynthetic
            direction. (default: {False})
        **kwargs: Unused.

    Returns:
        PIL.Image: Drawing of the reaction.
    """

    reactants, agents, products = [mols_from_smiles_list(x) for x in
                                   [mols.split('.') for mols in rxn_string.split('>')]]
    if None in reactants + products:
        raise ValueError(
            'Could not parse entirety of reaction: {}'.format(rxn_string))

    # Stich together mols (ignore agents)
    if retro:
        mols = reactants + ['<-'] + products
    else:
        mols = reactants + ['->'] + products
    if update:
        [mol.UpdatePropertyCache(False) for mol in mols if mol is not None and type(mol) != str]
    if strip:
        for mol in mols:
            if mol is not None and type(mol) != str:
                [a.ClearProp('molAtomMapNumber') for a in mol.GetAtoms()]

    # Generate images
    imgs = [TrimImgByWhite(MolToImage(
        mol, kekulize=True, options=options), padding=10) for mol in mols]

    # Combine
    return StitchPILsHorizontally(imgs)


def TransformStringToImage(transform, retro=True, **kwargs):
    """Draws a SMARTS transform.

    Wrapper function meant to take a SMARTS transform and return a PIL image
    of that transform.

    TODO: Need to improve generalization visually! Right now it still shows

    Args:
        transform (str): SMARTS string of transform.
        retro (bool, optional): Whether the reaction is in the retrosynthetic
            direction. (default: {True})
        **kwargs: Additional optional arguments passed through to
            ``ReactionToImage``.

    Returns:
        PIL.Image: Drawing of the transform.
    """

    options = defaultDrawOptions()
    options.dotsPerAngstrom = 40

    # To generalize un-mapped atoms in transform, need to identify square brackets
    # without colon in the middle (e.g., [C]) and replace with dummy label [C:0] so
    # generalization display works
    old_tags = re.findall('\[[^:]+\]', transform)
    for old_tag in old_tags:
        new_tag = old_tag.replace(']', ':0]')
        transform = transform.replace(old_tag, new_tag)
    rxn = AllChem.ReactionFromSmarts(transform)
    return ReactionToImage(rxn, dummyAtoms=True, options=options, retro=retro, **kwargs)


def MolsSmilesToImage(smiles, options=None, **kwargs):
    """Draws molecule(s) from SMILES.

    This function takes a SMILES string of one or more molecules
    and generates a combined image for that molecule set.

    Args:
        smiles (str): SMILES string of molecule(s) to draw.
        options (None or ??, optional): RDKit drawing options. If None, will use
            defaults. (default: {None})
        **kwargs: Unused.

    Returns:
        PIL.Image: Drawing of the molecule(s).
    """

    # Generate mols
    mols = mols_from_smiles_list(smiles.split('.'))
    # Generate images
    imgs = [TrimImgByWhite(MolToImage(
        mol, kekulize=True, options=options), padding=10) for mol in mols]
    # Combine
    return StitchPILsHorizontally(imgs)


def main():
    # Simple test cases
    rxn_string = 'Fc1ccc(C2(Cn3cncn3)CO2)c(F)c1.c1nc[nH]n1.Cl.O=C([O-])O.[Na+]>>OC(Cn1cncn1)(Cn1cncn1)c1ccc(F)cc1F'
    # rxn = AllChem.ReactionFromSmarts(rxn_string)
    # rxn_image = ReactionToImage(rxn)
    # rxn_image.save('test_rxn.png')
    rxn_image_string = ReactionStringToImage(rxn_string, strip=True)
    rxn_image_string.save('draw_test_rxn_string.png')
    rxn_image_string = ReactionStringToImage(rxn_string, strip=True, retro=True)
    rxn_image_string.save('draw_retro_test_rxn_string.png')

    tform = '([O;H0:3]=[C;H0:4](-[C:5])-[NH:2]-[C:1])>>([C:1]-[NH2:2]).([OH:3]-[C;H0:4](=O)-[C:5])'
    img = TransformStringToImage(tform)
    img.save('draw_transform.png')

if __name__ == '__main__':
    main()<|MERGE_RESOLUTION|>--- conflicted
+++ resolved
@@ -11,7 +11,6 @@
 # from rdkit.Chem.Draw.cairoCanvas import Canvas
 import os
 import re
-<<<<<<< HEAD
 
 
 def get_scaled_drawer(mol):
@@ -72,9 +71,6 @@
  
 
 '''
-=======
-"""
->>>>>>> 08b77190
 Many of these functions are taken from RDKit.
 """
 
