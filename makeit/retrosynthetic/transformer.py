from __future__ import print_function

import makeit.global_config as gc
import os
import cPickle as pickle
from pymongo import MongoClient

USE_STEREOCHEMISTRY = True
import rdkit.Chem as Chem
from rdkit.Chem import AllChem
import numpy as np
from functools import partial  # used for passing args to multiprocessing
from makeit.utilities.io.logging import MyLogger
from makeit.utilities.reactants import clean_reactant_mapping
from makeit.retrosynthetic.results import RetroResult, RetroPrecursor
from makeit.interfaces.template_transformer import TemplateTransformer
from makeit.prioritization.precursors.heuristic import HeuristicPrecursorPrioritizer
from makeit.prioritization.precursors.relevanceheuristic import RelevanceHeuristicPrecursorPrioritizer
from makeit.prioritization.precursors.mincost import MinCostPrecursorPrioritizer
from makeit.prioritization.precursors.scscore import SCScorePrecursorPrioritizer
from makeit.prioritization.templates.popularity import PopularityTemplatePrioritizer
from makeit.prioritization.templates.relevance import RelevanceTemplatePrioritizer
from makeit.prioritization.default import DefaultPrioritizer
from makeit.synthetic.evaluation.Fast_filter import FastFilterScorer
from rdchiral.main import rdchiralRun
from rdchiral.initialization import rdchiralReaction, rdchiralReactants
retro_transformer_loc = 'retro_transformer'


class RetroTransformer(TemplateTransformer):
    """
    The Transformer class defines an object which can be used to perform
    one-step retrosyntheses for a given molecule.
    """

    def __init__(self, celery=False, mincount=25, mincount_chiral=10, TEMPLATE_DB=None, loc=False, done=None):
        """Initialize
        
        Keyword Arguments:
            celery {bool} -- Whether or not Celery is being used (default: {False})
            mincount {number} -- Minimum number of precedents for an achiral template
                for inclusion in the template library. Only used when retrotransformers
                need to be initialized (default: {25})
            mincount_chiral {number} -- Minimum number of precedents for a chiral template
                for inclusion in the template library. Only used when retrotransformers
                need to be initialized. Chiral templates are necessarily more specific,
                so we generally use a lower threshold than achiral templates (default: {10})
            TEMPLATE_DB {None or MongoDB} -- Database to load templates from (default: {None})
            loc {bool} -- indicate that local file data should be read instead of online data (default: {False})
            done {function} -- whether the expansion is done(?) (default: {None})
        """

        
        self.done = done
        self.mincount = mincount
        if mincount_chiral == -1:
            self.mincount_chiral = mincount
        else:
            self.mincount_chiral = mincount_chiral
        self.templates = []
        self.celery = celery
        # if not self.celery and not TEMPLATE_DB:
        #    MyLogger.print_and_log('Predefined template database is required for the retro transformer. Exiting...', retro_transformer_loc, level=3)

        self.TEMPLATE_DB = TEMPLATE_DB
        self.precursor_prioritizers = {}
        self.template_prioritizers = {}
        self.precursor_prioritizer = None
        self.template_prioritizer = None
        self.fast_filter = None
        super(RetroTransformer, self).__init__()

    def load(self, TEMPLATE_DB=None, chiral=False, lowe=False, refs=False, rxns=True, efgs=False, rxn_ex=False):
        """Load templates to finish initializing the transformer
        
        Keyword Arguments:
            TEMPLATE_DB {None or MongoDB} -- MongoDB to load from (default: {None})
            chiral {bool} -- Whether to pay close attention to chirality (default: {False})
            lowe {bool} -- Whether the templates come from Lowe (USPTO) data, 
                as opposed to Reaxys (default: {False})
            refs {bool} -- Whether to also save references (Reaxys instance IDs)
                when loading templates (default: {False})
            rxns {bool} -- Whether to actually load reaction SMARTS into RDKit
                reaction objects (default: {True})
            efgs {bool} -- Whether to load statistics about DFG popularity [old]
                (default: {False})
            rxn_ex {bool} -- Whether to also save a reaction example with
                each template as it is loaded (default: {False})
        """


        MyLogger.print_and_log('Loading retro-synthetic transformer, including all templates with more than {} hits ({} for chiral reactions)'.format(
            self.mincount, self.mincount_chiral), retro_transformer_loc)

        self.load_templates(True, chiral=chiral, lowe=lowe,
                            refs=refs, efgs=efgs, rxn_ex=rxn_ex)

        MyLogger.print_and_log('Retro-synthetic transformer has been loaded - using {} templates.'.format(
            self.num_templates), retro_transformer_loc)

<<<<<<< HEAD
    def get_outcomes(self, smiles, mincount, prioritizers, start_at=-1, end_at=-1,
                     singleonly=False, stop_if=False, apply_fast_filter=False, filter_threshold = 0.5, **kwargs):
        '''
        Performs a one-step retrosynthesis given a SMILES string of a
        target molecule by applying each transformation template
        sequentially.
        '''
        if (apply_fast_filter and not self.fast_filter):
            self.fast_filter = FastFilterScorer()
            self.fast_filter.load(model_path ="/home/hanyug/Make-It/makeit/rxn_bin_class_NN/my_model.h5")
            # print('loaded fastfilter')
=======
    def get_outcomes(self, smiles, mincount, prioritizers, **kwargs):
        """Performs a one-step retrosynthesis given a SMILES string of a
        target molecule by applying each transformation template
        sequentially.
        
        Arguments:
            smiles {string} -- product SMILES string to find precursors for
            mincount {int} -- Minimum template popularity
            prioritizers {2-tuple of (string, string)} -- tuple defining the
                precursor_prioritizer and template_prioritizer to use for 
                expansion, each as a string
            **kwargs -- Additional kwargs to pass through to prioritizers or to
                handle deprecated options            
        
        Returns:
             RetroResult -- special object for a retrosynthetic expansion result,
                defined by ./results.py
        """
>>>>>>> fc5340c6
        (precursor_prioritizer, template_prioritizer) = prioritizers
        # Check modules:
        if not (template_prioritizer and precursor_prioritizer):
            MyLogger.print_and_log(
                'Template prioritizer and/or precursor prioritizer are missing. Exiting...', retro_transformer_loc, level=3)
        self.mincount = mincount
        self.get_precursor_prioritizers(precursor_prioritizer)
        self.get_template_prioritizers(template_prioritizer)

        # Define mol to operate on
        mol = Chem.MolFromSmiles(smiles)
        smiles = Chem.MolToSmiles(mol, isomericSmiles=True)  # to canonicalize
        if self.chiral:
            mol = rdchiralReactants(smiles)
        # Initialize results object
        result = RetroResult(smiles)

        for template in self.top_templates(smiles, **kwargs):
<<<<<<< HEAD
            for precursor in self.apply_one_template(mol, smiles, template, singleonly=singleonly, stop_if=stop_if):
=======
            for precursor in self.apply_one_template(mol, smiles, template):
                result.add_precursor(precursor, self.precursor_prioritizer, **kwargs)
>>>>>>> fc5340c6

                ##########
            #maybe add forwrad evaluation here
            #should be a forward scorers
                if apply_fast_filter:
                    reactant_smiles = '.'.join(precursor.smiles_list)
                    filter_flag = self.fast_filter.filter_with_threshold(reactant_smiles, smiles, filter_threshold)
                    if filter_flag:
                        result.add_precursor(precursor, self.precursor_prioritizer, **kwargs)
                else:
                    result.add_precursor(precursor, self.precursor_prioritizer, **kwargs)
                
        return result

    def apply_one_template(self, react_mol, smiles, template, **kwargs):
        """Takes a mol object and applies a single template
                
        Arguments:
            react_mol {rdchiralReactants} -- Initialized reactant object using
                RDChiral helper package; is the target compound to find 
                precursors for
            smiles {string} -- Product SMILES (no atom mapping)
            template {dict} -- Template to be applied, containing an initialized
                rdchiralReaction object as its 'rxn' field
            **kwargs -- Additional kwargs to accept deprecated options
        
        Returns:
            list -- list of RetroPrecursor objects resulting from applying
                this one template
        """
        results = []
        try:
            if self.chiral:
                outcomes = rdchiralRun(template['rxn'], react_mol)
            else:
                outcomes = template['rxn'].RunReactants([react_mol])
        except Exception as e:
            # print(template['reaction_smarts'])
            return []
        for j, outcome in enumerate(outcomes):
            smiles_list = []
            # Output of rdchiral is (a list of) smiles of the products.
            if self.chiral:
                smiles_list = outcome.split('.')
            # Output of the standard reactor in rdkit is an rdkit molecule
            # object.
            else:
                try:
                    for x in outcome:
                        x.UpdatePropertyCache()
                        Chem.SanitizeMol(x)
                        [a.SetProp('molAtomMapNumber', a.GetProp('old_molAtomMapNumber'))
                         for a in x.GetAtoms()
                         if 'old_molAtomMapNumber' in a.GetPropsAsDict()]
                        smiles_list.extend(Chem.MolToSmiles(
                            x, isomericSmiles=USE_STEREOCHEMISTRY).split('.'))
                except Exception as e:
                    # print(e) # fail quietly
                    continue

            if template['intra_only'] and len(smiles_list) > 1:
                # Disallowed intermolecular reaction
                continue
            if template['dimer_only'] and (len(set(smiles_list)) != 1 or len(smiles_list) != 2):
                # Not a dimer
                continue
            if '.'.join(smiles_list) == smiles:
                # no transformation
                continue

            precursor = RetroPrecursor(
                smiles_list=sorted(smiles_list),
                template_id=str(template['_id']),
                template_score=template['score'],
                num_examples=template['count'],
                necessary_reagent=template['necessary_reagent']
            )

            results.append(precursor)

        return results

    def top_templates(self, target, **kwargs):
        """Generator to return only top templates. 
                
        Arguments:
            target {string} -- SMILES string of target product
            **kwargs -- additional options to pass template_prioritizer
        
        Yields:
            dict -- single templates in order of decreasing priority
        """
        prioritized_templates = self.template_prioritizer.get_priority((self.templates, target), **kwargs)
        for template in prioritized_templates:
            if template['count'] < self.mincount:
                pass
            else:
                yield template

if __name__ == '__main__':
    MyLogger.initialize_logFile()
    db_client = MongoClient(gc.MONGO['path'], gc.MONGO[
                            'id'], connect=gc.MONGO['connect'])
    TEMPLATE_DB = db_client[gc.RETRO_TRANSFORMS_CHIRAL['database']][
        gc.RETRO_TRANSFORMS_CHIRAL['collection']]
    t = RetroTransformer(mincount=25, mincount_chiral=10,
                         TEMPLATE_DB=TEMPLATE_DB)
    t.load(chiral=True)
<<<<<<< HEAD
    print([precursor.smiles_list for precursor in t.get_outcomes('C1C(=O)OCC12CC(C)CC2', 100,
                         (gc.heuristic, gc.relevance), max_cum_prob = 0.5, apply_fast_filter=True, filter_threshold =0.95).precursors])
=======
    print(t.get_outcomes('C1C(=O)OCC12CC(C)CC2', 100,
                         (gc.relevanceheuristic, gc.relevance), max_cum_prob = 0.5).precursors)
>>>>>>> fc5340c6
<|MERGE_RESOLUTION|>--- conflicted
+++ resolved
@@ -98,19 +98,8 @@
         MyLogger.print_and_log('Retro-synthetic transformer has been loaded - using {} templates.'.format(
             self.num_templates), retro_transformer_loc)
 
-<<<<<<< HEAD
-    def get_outcomes(self, smiles, mincount, prioritizers, start_at=-1, end_at=-1,
-                     singleonly=False, stop_if=False, apply_fast_filter=False, filter_threshold = 0.5, **kwargs):
-        '''
-        Performs a one-step retrosynthesis given a SMILES string of a
-        target molecule by applying each transformation template
-        sequentially.
-        '''
-        if (apply_fast_filter and not self.fast_filter):
-            self.fast_filter = FastFilterScorer()
-            self.fast_filter.load(model_path ="/home/hanyug/Make-It/makeit/rxn_bin_class_NN/my_model.h5")
-            # print('loaded fastfilter')
-=======
+
+
     def get_outcomes(self, smiles, mincount, prioritizers, **kwargs):
         """Performs a one-step retrosynthesis given a SMILES string of a
         target molecule by applying each transformation template
@@ -129,7 +118,14 @@
              RetroResult -- special object for a retrosynthetic expansion result,
                 defined by ./results.py
         """
->>>>>>> fc5340c6
+        apply_fast_filter = kwargs.pop('apply_fast_filter',False)
+        filter_threshold = kwargs.pop('filter_threshold',0.8)
+        if (apply_fast_filter and not self.fast_filter):
+            self.fast_filter = FastFilterScorer()
+            # self.fast_filter.set_keras_backend('theano')
+            self.fast_filter.load(model_path =gc.FAST_FILTER_MODEL['trained_model_path']+'/my_model.h5')
+            # print('loaded fastfilter')
+
         (precursor_prioritizer, template_prioritizer) = prioritizers
         # Check modules:
         if not (template_prioritizer and precursor_prioritizer):
@@ -148,12 +144,8 @@
         result = RetroResult(smiles)
 
         for template in self.top_templates(smiles, **kwargs):
-<<<<<<< HEAD
-            for precursor in self.apply_one_template(mol, smiles, template, singleonly=singleonly, stop_if=stop_if):
-=======
             for precursor in self.apply_one_template(mol, smiles, template):
                 result.add_precursor(precursor, self.precursor_prioritizer, **kwargs)
->>>>>>> fc5340c6
 
                 ##########
             #maybe add forwrad evaluation here
@@ -262,10 +254,6 @@
     t = RetroTransformer(mincount=25, mincount_chiral=10,
                          TEMPLATE_DB=TEMPLATE_DB)
     t.load(chiral=True)
-<<<<<<< HEAD
-    print([precursor.smiles_list for precursor in t.get_outcomes('C1C(=O)OCC12CC(C)CC2', 100,
-                         (gc.heuristic, gc.relevance), max_cum_prob = 0.5, apply_fast_filter=True, filter_threshold =0.95).precursors])
-=======
+
     print(t.get_outcomes('C1C(=O)OCC12CC(C)CC2', 100,
-                         (gc.relevanceheuristic, gc.relevance), max_cum_prob = 0.5).precursors)
->>>>>>> fc5340c6
+                         (gc.relevanceheuristic, gc.relevance), max_cum_prob = 0.5).precursors)