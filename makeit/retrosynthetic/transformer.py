--- conflicted
+++ resolved
@@ -48,7 +48,6 @@
         use_db (bool): Whether to use the database to look up templates.
     """
 
-<<<<<<< HEAD
 
     def __init__(
             self, use_db=True, TEMPLATE_DB=None, load_all=gc.PRELOAD_TEMPLATES,
@@ -57,12 +56,6 @@
             fast_filter='default', cluster='default',
             cluster_settings={}
         ):
-=======
-    def __init__(self, celery=False, mincount=gc.RETRO_TRANSFORMS_CHIRAL['mincount'],
-        mincount_chiral=gc.RETRO_TRANSFORMS_CHIRAL['mincount_chiral'],
-        TEMPLATE_DB=None, lookup_only=False, load_all=gc.PRELOAD_TEMPLATES,
-        use_db=True):
->>>>>>> 83ed1358
         """Initializes RetroTransformer.
 
         Args:
@@ -72,22 +65,16 @@
                 templates from. (default: {None})
             load_all (bool, optional): Whether to load all of the templates into
                 memory. (default: {gc.PRELOAD_TEMPLATES})
-<<<<<<< HEAD
             template_prioritizer (str or Prioritizer): Template prioritizer 
                 to use. This can either be 'relevance' or an instance of type 
                 Prioritizer the implements a predict method that takes 
                 (smiles, max_num_templates, max_cum_prob) arguments and 
                 returns np.ndarrays of type np.float32 for (scores, indices)
                 of templates to use.
-=======
-            use_db (bool, optional): Whether to use the database to look up
-                templates. (default: {True})
->>>>>>> 83ed1358
         """
 
         self.templates = []
         self.TEMPLATE_DB = TEMPLATE_DB
-<<<<<<< HEAD
         self.template_prioritizer = template_prioritizer
         self.precursor_prioritizer = precursor_prioritizer
         self.fast_filter = fast_filter
@@ -102,50 +89,6 @@
             template_filename = os.path.join(
                 gc.local_db_dumps,
                 gc.RETRO_TRANSFORMS_CHIRAL['file_name']
-=======
-        self.lookup_only = lookup_only
-        self.precursor_prioritizers = {}
-        self.template_prioritizers = {}
-        self.precursor_prioritizer = None
-        self.template_prioritizer = None
-        self.fast_filter = None
-        if self.celery:
-            # Pre-load fast filter
-            self.load_fast_filter()
-
-        super(RetroTransformer, self).__init__(load_all=load_all, use_db=use_db)
-
-    def load(self, chiral=True, refs=False, rxns=True, efgs=False, rxn_ex=False):
-        """Loads templates to finish initializing the transformer.
-
-        Args:
-            TEMPLATE_DB (None or MongoDB, optional): MongoDB to load from.
-                (default: {None})
-            chiral (bool, optional): Whether to pay close attention to
-                chirality. (default: {False})
-            refs (bool, optional): Whether to also save references
-                (Reaxys instance IDs) when loading templates. (default: {False})
-            rxns (bool, optional): Whether to actually load reaction SMARTS
-                into RDKit reaction objects. (default: {True})
-            efgs (bool, optional): Whether to load statistics about DFG
-                popularity. [old] (default: {False})
-            rxn_ex (bool, optional): Whether to also save a reaction example
-                with each template as it is loaded. (default: {False})
-        """
-
-        self.chiral = chiral
-
-        MyLogger.print_and_log('Loading retro-synthetic transformer, including all templates with more than {} hits ({} for chiral reactions)'.format(
-            self.mincount, self.mincount_chiral), retro_transformer_loc)
-
-        if chiral:
-            from makeit.utilities.io.files import get_retrotransformer_chiral_path
-            file_path = get_retrotransformer_chiral_path(
-                gc.RETRO_TRANSFORMS_CHIRAL['database'],
-                gc.RETRO_TRANSFORMS_CHIRAL['collection'],
-                self.mincount,
-                self.mincount_chiral,
->>>>>>> 83ed1358
             )
         if self.template_prioritizer == 'relevance':
             MyLogger.print_and_log('Loading template prioritizer for RetroTransformer', retro_transformer_loc)
@@ -238,7 +181,6 @@
             List of templates ready to be applied (i.e. - with rxn object)
 
         """
-<<<<<<< HEAD
 
         index_list = indices.tolist()
 
@@ -251,28 +193,6 @@
                     }
                 )
             )
-=======
-        # QUESTION: Why are these not just optional named arguments?
-        apply_fast_filter = kwargs.pop('apply_fast_filter', True)
-        filter_threshold = kwargs.pop('filter_threshold', 0.75)
-        template_count = kwargs.pop('template_count', 100)
-        max_cum_prob = kwargs.pop('max_cum_prob', 0.995)
-        if (apply_fast_filter and not self.fast_filter):
-            self.load_fast_filter()
-        self.get_template_prioritizers(gc.relevance)
-
-        # Define mol to operate on
-        mol = Chem.MolFromSmiles(smiles)
-        smiles = Chem.MolToSmiles(mol, isomericSmiles=True)  # to canonicalize
-        if self.chiral:
-            mol = rdchiralReactants(smiles)
-
-        all_outcomes = []; seen_reactants = {}; seen_reactant_combos = [];
-        if self.load_all:
-            template = self.templates[template_idx]
-        elif not self.use_db:
-            template = self.doc_to_template(self.templates[template_idx])
->>>>>>> 83ed1358
         else:
             templates = list(filter(
                 lambda x: x['template_set'] == template_set and x['index'] in indices,
@@ -463,7 +383,6 @@
         Returns:
             List of outcomes wth (_id, smiles, template_idx, precursors, fast_filter_score)
         """
-<<<<<<< HEAD
         if template_prioritizer is None:
             template_prioritizer = self.template_prioritizer
 
@@ -501,17 +420,6 @@
                         seen_reactants[reactant_smi] = (reactant_smi, scores, indeces, value)
                     reactants.append(seen_reactants[reactant_smi])
                 all_outcomes.append((_id, smiles, template_idx, reactants, fast_filter_score))
-=======
-        for template in self.template_prioritizer.get_priority((self.templates, target),
-            TEMPLATE_DB=self.TEMPLATE_DB, mincount=self.mincount,
-            mincount_chiral=self.mincount_chiral, chiral=True,
-            load_all=self.load_all, use_db=self.use_db, **kwargs):
-
-            if not template['chiral'] and template['count'] < self.mincount:
-                pass
-            elif template['chiral'] and template['count'] < self.mincount_chiral:
-                pass
->>>>>>> 83ed1358
             else:
                 all_outcomes.append((_id, smiles, template_idx, precursor['smiles_split'], fast_filter_score))
         if not all_outcomes:
