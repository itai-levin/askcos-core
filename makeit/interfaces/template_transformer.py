from __future__ import print_function
import makeit.global_config as gc
import rdkit.Chem as Chem
from rdkit.Chem import AllChem
import pymongo
from makeit.prioritization.precursors.heuristic import HeuristicPrecursorPrioritizer
from makeit.prioritization.precursors.relevanceheuristic import RelevanceHeuristicPrecursorPrioritizer
from makeit.prioritization.precursors.mincost import MinCostPrecursorPrioritizer
from makeit.prioritization.precursors.scscore import SCScorePrecursorPrioritizer
from makeit.prioritization.templates.popularity import PopularityTemplatePrioritizer
from makeit.prioritization.templates.relevance import RelevanceTemplatePrioritizer
from makeit.prioritization.default import DefaultPrioritizer
from rdchiral.initialization import rdchiralReaction, rdchiralReactants
from pymongo import MongoClient
from bson.objectid import ObjectId
from makeit.utilities.io.logger import MyLogger
transformer_loc = 'template_transformer'
import makeit.utilities.io.pickle as pickle
import os, sys

class TemplateTransformer(object):
    """One-step retrosynthesis transformer.

    The TemplateTransformer class defines an object which can be used to perform
    one-step retrosyntheses for a given molecule.

    Attributes:
        id_to_index (dict): Maps template ID to index in ``self.templates``.
        precursor_prioritizers ():
        precursor_prioritizer ():
        template_prioritizers ():
        template_prioritizer ():
        templates ():
        num_templates (int): Number of templates loaded by the transformer.
        chiral (bool): Whether to properly handle chirality.
        mincount (int): Minimum template popularity.
        mincount_chiral (int): Minimum template popularity for chiral templates.
        TEMPLATE_DB ():
    """

<<<<<<< HEAD
    def __init__(self, load_all=gc.PRELOAD_TEMPLATES, use_db=True):
        """Initializes TemplateTransformer.

        Args:
            load_all (bool, optional): Whether to load all of the templates into
                memory. (default: {gc.PRELOAD_TEMPLATES})
            use_db (bool, optional): Whether to use the database to look up
                templates. (default: {True})
        """
        self.load_all = load_all
        self.use_db = use_db
        if load_all:
            self.id_to_index = {} # Dictionary to keep track of ID -> index in self.templates

    def get_precursor_prioritizers(self, precursor_prioritizer):
        """Loads precursor prioritizer for the transformer to use.
=======
    def __init__(self, load_all=gc.PRELOAD_TEMPLATES, use_db=True, TEMPLATE_DB=None):
        """Initializes TemplateTransformer.
>>>>>>> 4413558b

        Args:
            load_all (bool, optional): Whether to load all of the templates into
                memory. (default: {gc.PRELOAD_TEMPLATES})
            use_db (bool, optional): Whether to use the database to look up
                templates. (default: {True})
        """
        self.templates = []
        self.load_all = load_all
        self.use_db = use_db
        self.TEMPLATE_DB = TEMPLATE_DB
        self.id_to_index = {} # Dictionary to keep track of ID -> index in self.templates

    def doc_to_template(self, document):
        """Returns a template given a document from the database or file.

        Args:
            document (dict): Document of template from database or file.

        Returns:
            dict: Retrosynthetic template.
        """
        if 'reaction_smarts' not in document:
            return
        reaction_smarts = str(document['reaction_smarts'])
        if not reaction_smarts:
            return

        # different thresholds for chiral and non chiral reactions
        chiral_rxn = False
        for c in reaction_smarts:
            if c in ('@', '/', '\\'):
                chiral_rxn = True
                break

        # Define dictionary
        template = {
            'name':                 document['name'] if 'name' in document else '',
            'reaction_smarts':      reaction_smarts,
            'incompatible_groups':  document['incompatible_groups'] if 'incompatible_groups' in document else [],
            'reference':            document['reference'] if 'reference' in document else '',
            'references':           document['references'] if 'references' in document else [],
            'rxn_example':          document['rxn_example'] if 'rxn_example' in document else '',
            'explicit_H':           document['explicit_H'] if 'explicit_H' in document else False,
            '_id':                  document['_id'] if '_id' in document else -1,
            'product_smiles':       document['product_smiles'] if 'product_smiles' in document else [],
            'necessary_reagent':    document['necessary_reagent'] if 'necessary_reagent' in document else '',
            'efgs':                 document['efgs'] if 'efgs' in document else None,
            'intra_only':           document['intra_only'] if 'intra_only' in document else False,
            'dimer_only':           document['dimer_only'] if 'dimer_only' in document else False,
        }
        template['chiral'] = chiral_rxn

        # Frequency/popularity score
        template['count'] = document.get('count', 1)

        # Define reaction in RDKit and validate
        try:
            # Force reactants and products to be one pseudo-molecule (bookkeeping)
            reaction_smarts_one = '(' + reaction_smarts.replace('>>', ')>>(') + ')'

            rxn = rdchiralReaction(str(reaction_smarts_one))
            template['rxn'] = rxn

        except Exception as e:
            if gc.DEBUG:
                MyLogger.print_and_log('Couldnt load : {}: {}'.format(
                    reaction_smarts_one, e), transformer_loc, level=1)
            template['rxn'] = None
            template['rxn_f'] = None
        return template

    def doc_to_template(self, document):
        """Returns a template given a document from the database or file.

        Args:
            document (dict): Document of template from database or file.

        Returns:
            dict: Retrosynthetic template.
        """
        if 'reaction_smarts' not in document:
            return
        reaction_smarts = str(document['reaction_smarts'])
        if not reaction_smarts:
            return

        # different thresholds for chiral and non chiral reactions
        chiral_rxn = False
        for c in reaction_smarts:
            if c in ('@', '/', '\\'):
                chiral_rxn = True
                break

        # Define dictionary
        template = {
            'name':                 document['name'] if 'name' in document else '',
            'reaction_smarts':      reaction_smarts,
            'incompatible_groups':  document['incompatible_groups'] if 'incompatible_groups' in document else [],
            'reference':            document['reference'] if 'reference' in document else '',
            'references':           document['references'] if 'references' in document else [],
            'rxn_example':          document['rxn_example'] if 'rxn_example' in document else '',
            'explicit_H':           document['explicit_H'] if 'explicit_H' in document else False,
            '_id':                  document['_id'] if '_id' in document else -1,
            'product_smiles':       document['product_smiles'] if 'product_smiles' in document else [],
            'necessary_reagent':    document['necessary_reagent'] if 'necessary_reagent' in document else '',
            'efgs':                 document['efgs'] if 'efgs' in document else None,
            'intra_only':           document['intra_only'] if 'intra_only' in document else False,
            'dimer_only':           document['dimer_only'] if 'dimer_only' in document else False,
        }
        template['chiral'] = chiral_rxn

        # Frequency/popularity score
        template['count'] = document.get('count', 1)

        # Define reaction in RDKit and validate
        try:
            # Force reactants and products to be one pseudo-molecule (bookkeeping)
            reaction_smarts_one = '(' + reaction_smarts.replace('>>', ')>>(') + ')'

            if self.chiral:
                rxn = rdchiralReaction(str(reaction_smarts_one))
                template['rxn'] = rxn
            else:
                rxn = AllChem.ReactionFromSmarts(
                    str(reaction_smarts_one))
                if rxn.Validate()[1] == 0:
                    template['rxn'] = rxn
                else:
                    template['rxn'] = None

        except Exception as e:
            if gc.DEBUG:
                MyLogger.print_and_log('Couldnt load : {}: {}'.format(
                    reaction_smarts_one, e), transformer_loc, level=1)
            template['rxn'] = None
            template['rxn_f'] = None
        return template

    def dump_to_file(self, retro, file_path, chiral=False):
        """Write the template database to a file.

        Args:
            retro (bool): Whether in the retrosynthetic direction.
            file_path (str): Specifies where to save the database.
            chiral (bool, optional): Whether to care about chirality.
                (default: {False})
        """

        if not self.templates:
            raise ValueError('Cannot dump to file if templates have not been loaded')
        if self.load_all or not self.use_db:
            templates = self.templates
        else:
            db_client = MongoClient(gc.MONGO['path'], gc.MONGO[
                                    'id'], connect=gc.MONGO['connect'])

            db_name = gc.RETRO_TRANSFORMS_CHIRAL['database']
            collection = gc.RETRO_TRANSFORMS_CHIRAL['collection']
            self.TEMPLATE_DB = db_client[db_name][collection]
            templates = [self.doc_to_template(self.TEMPLATE_DB.find_one({'_id': ObjectId(id)})) for id, _ in self.templates]
        if retro and chiral:
            pickle_templates = []
            # reconstruct template list, but without chiral rxn object (can't be pickled)
            for template in templates:
                pickle_templates.append({
                                        'name':                 template['name'],
                                        'reaction_smarts':      template['reaction_smarts'],
                                        'incompatible_groups':  template['incompatible_groups'],
                                        'references':           template['references'],
                                        'rxn_example':          template['rxn_example'],
                                        'explicit_H':           template['explicit_H'],
                                        '_id':                  template['_id'],
                                        'product_smiles':       template['product_smiles'],
                                        'necessary_reagent':    template['necessary_reagent'],
                                        'efgs':                 template['efgs'],
                                        'intra_only':           template['intra_only'],
                                        'dimer_only':           template['dimer_only'],
                                        'chiral':               template['chiral'],
                                        'count':                template['count'],
                                        })
        else:
            pickle_templates = templates

        with open(file_path, 'wb+') as file:
            pickle.dump(pickle_templates, file)

            MyLogger.print_and_log('Wrote templates to {}'.format(file_path), transformer_loc)

    def load_from_file(self, file_path):
        """Read the template database from a previously saved file.

        Args:
            file_path (str): Pickle file to read dumped templates from.
        """

        MyLogger.print_and_log('Loading templates from {}'.format(file_path), transformer_loc)

        if os.path.isfile(file_path):
            with open(file_path, 'rb') as file:
<<<<<<< HEAD
                if self.load_all:
                    if retro and chiral and rxns: # cannot pickle rdchiralReactions, so need to reload from SMARTS
                        pickle_templates = pickle.load(file)
                        self.templates = []
                        for template in pickle_templates:
                            try:
                                template['rxn'] = rdchiralReaction(
                                    str('(' + template['reaction_smarts'].replace('>>', ')>>(') + ')'))
                            except Exception as e:
                                template['rxn'] = None
                            self.templates.append(template)
                    else:
                        self.templates = pickle.load(file)
                elif not self.use_db:
                    self.templates = pickle.load(file)
                    if not (retro and chiral and rxns):
                        self.load_all = True
                else:
                    pickle_templates = pickle.load(file)
                    self.templates = []
                    for template in pickle_templates:
                        self.templates.append((template.get('_id', -1), template.get('count', 1)))
        else:
            MyLogger.print_and_log("No file to read data from.", transformer_loc, level=1)
            raise IOError('File not found to load template_transformer from!')

        # Clear out unnecessary info
        if self.load_all or not self.use_db:
            if not refs:
                [self.templates[i].pop('references', None) for i in range(len(self.templates))]
            elif 'references' not in self.templates[0]:
                raise IOError('Save file does not contain references (which were requested!)')

            if not efgs:
                [self.templates[i].pop('efgs', None) for i in range(len(self.templates))]
            elif 'efgs' not in self.templates[0]:
                raise IOError('Save file does not contain efg info (which was requested!)')

            if not rxn_ex:
                [self.templates[i].pop('rxn_example', None) for i in range(len(self.templates))]
            elif 'rxn_example' not in self.templates[0]:
                raise IOError('Save file does not contain a reaction example (which was requested!)')

=======
                pickle_templates = pickle.load(file)
        else:
            MyLogger.print_and_log("No file to read data from.", transformer_loc, level=1)
            raise IOError('File not found to load template_transformer from!')
        
        self.templates = pickle_templates
        for template in self.templates:
            if self.load_all:
                try:
                    template['rxn'] = rdchiralReaction(
                        str('(' + template['reaction_smarts'].replace('>>', ')>>(') + ')'))
                except Exception as e:
                    template['rxn'] = None
            self.id_to_index[template.get('_id')] = len(self.templates)
>>>>>>> 4413558b

        self.num_templates = len(self.templates)
        MyLogger.print_and_log('Loaded templates. Using {} templates'.format(self.num_templates), transformer_loc)

    def get_prioritizers(self, *args, **kwargs):
        """Get the prioritization methods for the transformer."""
        raise NotImplementedError

    def load(self, *args, **kwargs):
        """Load and initialize templates."""
        raise NotImplementedError

<<<<<<< HEAD
    def reorder(self):
        """Reorder self.templates in descending popularity.

        Also builds id_to_index table.
        """
        self.num_templates = len(self.templates)
        if self.load_all or not self.use_db:
            self.templates = sorted(self.templates, key=lambda z: z['count'], reverse=True)
            self.id_to_index = {template['_id']: i for i,
                template in enumerate(self.templates)}
        else:
            self.templates = sorted(self.templates, key=lambda z: z[1], reverse=True)

=======
>>>>>>> 4413558b
    def lookup_id(self, template_id):
        """Find the reaction SMARTS for this template_id.

        Args:
            template_id (str, bytes, or ObjectId): ID of requested template.

        Returns:
            Reaction SMARTS for requested template.
        """
<<<<<<< HEAD
        if self.load_all:
            if self.lookup_only:
                db_client = MongoClient(gc.MONGO['path'], gc.MONGO[
                                        'id'], connect=gc.MONGO['connect'])

                db_name = gc.RETRO_TRANSFORMS_CHIRAL['database']
                collection = gc.RETRO_TRANSFORMS_CHIRAL['collection']
                self.TEMPLATE_DB = db_client[db_name][collection]
                return self.TEMPLATE_DB.find_one({'_id': ObjectId(template_id)})

            if not self.id_to_index:  # need to build
                self.id_to_index = {template['_id']: i for (
                    i, template) in enumerate(self.templates)}
            return self.templates[self.id_to_index[template_id]]
        elif not self.use_db:
            if not self.id_to_index:  # need to build
                self.id_to_index = {template['_id']: i for (
                    i, template) in enumerate(self.templates)}
            return self.templates[self.id_to_index[template_id]]

        db_client = MongoClient(gc.MONGO['path'], gc.MONGO[
                                'id'], connect=gc.MONGO['connect'])

        db_name = gc.RETRO_TRANSFORMS_CHIRAL['database']
        collection = gc.RETRO_TRANSFORMS_CHIRAL['collection']
        self.TEMPLATE_DB = db_client[db_name][collection]
        return self.TEMPLATE_DB.find_one({'_id': ObjectId(template_id)})

    def load_from_database(self, retro, chiral=False, refs=False, rxns=True, efgs=False, rxn_ex=False):
        """Read the template data from the database.

        Args:
            retro (bool): Whether in the retrosynthetic direction.
            chiral (bool, optional): Whether to handle chirality properly
                (only for retro for now). (default: {False})
            refs (bool, optional): Whether to include references.
                (default: {False})
            rxns (bool, optional): Whether to actually load the reaction objects
                (or just the info). (default: {True})
            efgs (bool, optional): Whether to include efg information.
                (default: {False})
            rxn_ex (bool, optional): Whether to include reaction examples.
                (default: {False})
        """
        if not self.use_db:
            MyLogger.print_and_log('Error: Cannot load from database when use_db=False',
                transformer_loc, level=3)
        # Save collection TEMPLATE_DB
        self.load_databases(retro, chiral=chiral)
        self.chiral = chiral
        if self.lookup_only:
            return
        if self.mincount and 'count' in self.TEMPLATE_DB.find_one():
            if retro:
                filter_dict = {'count': {'$gte': min(
                    self.mincount, self.mincount_chiral)}}
            else:
                filter_dict = {'count': {'$gte': self.mincount}}
        else:
            filter_dict = {}

        # Look for all templates in collection
        to_retrieve = ['_id', 'reaction_smarts',
                       'necessary_reagent', 'count', 'intra_only', 'dimer_only']
        if refs:
            to_retrieve.append('references')
        if efgs:
            to_retrieve.append('efgs')
        if rxn_ex:
            to_retrieve.append('rxn_example')
        for document in self.TEMPLATE_DB.find(filter_dict, to_retrieve):
=======
        if self.use_db:
            return self.TEMPLATE_DB.find_one({'_id': ObjectId(template_id)})
        else:
            return self.templates[self.id_to_index[template_id]]

    def load_from_database(self):
        """Read the template data from the database."""
        if not self.use_db:
            MyLogger.print_and_log('Error: Cannot load from database when use_db=False',
                transformer_loc, level=3)

        if not self.TEMPLATE_DB:
            self.load_databases()

        # Look for all templates in collection
        to_retrieve = [
            '_id', 'reaction_smarts',
            'necessary_reagent', 'count', 
            'intra_only', 'dimer_only', 'idex',
            'references'
        ]
        for document in self.TEMPLATE_DB.find({}, to_retrieve).sort('index', pymongo.ASCENDING):
>>>>>>> 4413558b
            if self.load_all:
                template = self.doc_to_template(document)
                if template is not None:
                    self.templates.append(template)
            else:
<<<<<<< HEAD
                self.templates.append((document.get('_id', -1), document.get('count', 1)))
        self.reorder()
=======
                _id = document.get('_id')
                if _id:
                    self.templates.append(_id)
        self.num_templates = len(self.templates)
>>>>>>> 4413558b

    def get_outcomes(self, *args, **kwargs):
        """Gets outcome of single transformation.

        Performs a one-step transformation given a SMILES string of a
        target molecule by applying each transformation template
        sequentially.
        """
        raise NotImplementedError

<<<<<<< HEAD
    def load_databases(self, retro, chiral=False, timeout=15000):
=======
    def load_databases(self, timeout=1000):
>>>>>>> 4413558b
        """Loads the databases specified by the global config.

        Args:
            retro (bool): Whether to load the retrosynthetic databases.
            chiral (bool, optional): Whether to properly handle chirality.
                (default: {False})
            timeout (int, optional): Timeout in ms to use before determining the
                database server is not available. (default: {15000})
        """

        db_client = MongoClient(gc.MONGO['path'], gc.MONGO[
                                'id'], connect=gc.MONGO['connect'],
                                serverSelectionTimeoutMS=timeout)

        db_name = gc.RETRO_TRANSFORMS_CHIRAL['database']
        collection = gc.RETRO_TRANSFORMS_CHIRAL['collection']
        self.TEMPLATE_DB = db_client[db_name][collection]

    def apply_one_template(self, *args, **kwargs):
        """Applies a single template to a given molecule.

        Takes a mol object and applies a single template, returning
        a list of precursors or outcomes, depending on whether retro or
        synthetic templates are used
        """
        raise NotImplementedError<|MERGE_RESOLUTION|>--- conflicted
+++ resolved
@@ -38,27 +38,8 @@
         TEMPLATE_DB ():
     """
 
-<<<<<<< HEAD
-    def __init__(self, load_all=gc.PRELOAD_TEMPLATES, use_db=True):
-        """Initializes TemplateTransformer.
-
-        Args:
-            load_all (bool, optional): Whether to load all of the templates into
-                memory. (default: {gc.PRELOAD_TEMPLATES})
-            use_db (bool, optional): Whether to use the database to look up
-                templates. (default: {True})
-        """
-        self.load_all = load_all
-        self.use_db = use_db
-        if load_all:
-            self.id_to_index = {} # Dictionary to keep track of ID -> index in self.templates
-
-    def get_precursor_prioritizers(self, precursor_prioritizer):
-        """Loads precursor prioritizer for the transformer to use.
-=======
     def __init__(self, load_all=gc.PRELOAD_TEMPLATES, use_db=True, TEMPLATE_DB=None):
         """Initializes TemplateTransformer.
->>>>>>> 4413558b
 
         Args:
             load_all (bool, optional): Whether to load all of the templates into
@@ -259,51 +240,6 @@
 
         if os.path.isfile(file_path):
             with open(file_path, 'rb') as file:
-<<<<<<< HEAD
-                if self.load_all:
-                    if retro and chiral and rxns: # cannot pickle rdchiralReactions, so need to reload from SMARTS
-                        pickle_templates = pickle.load(file)
-                        self.templates = []
-                        for template in pickle_templates:
-                            try:
-                                template['rxn'] = rdchiralReaction(
-                                    str('(' + template['reaction_smarts'].replace('>>', ')>>(') + ')'))
-                            except Exception as e:
-                                template['rxn'] = None
-                            self.templates.append(template)
-                    else:
-                        self.templates = pickle.load(file)
-                elif not self.use_db:
-                    self.templates = pickle.load(file)
-                    if not (retro and chiral and rxns):
-                        self.load_all = True
-                else:
-                    pickle_templates = pickle.load(file)
-                    self.templates = []
-                    for template in pickle_templates:
-                        self.templates.append((template.get('_id', -1), template.get('count', 1)))
-        else:
-            MyLogger.print_and_log("No file to read data from.", transformer_loc, level=1)
-            raise IOError('File not found to load template_transformer from!')
-
-        # Clear out unnecessary info
-        if self.load_all or not self.use_db:
-            if not refs:
-                [self.templates[i].pop('references', None) for i in range(len(self.templates))]
-            elif 'references' not in self.templates[0]:
-                raise IOError('Save file does not contain references (which were requested!)')
-
-            if not efgs:
-                [self.templates[i].pop('efgs', None) for i in range(len(self.templates))]
-            elif 'efgs' not in self.templates[0]:
-                raise IOError('Save file does not contain efg info (which was requested!)')
-
-            if not rxn_ex:
-                [self.templates[i].pop('rxn_example', None) for i in range(len(self.templates))]
-            elif 'rxn_example' not in self.templates[0]:
-                raise IOError('Save file does not contain a reaction example (which was requested!)')
-
-=======
                 pickle_templates = pickle.load(file)
         else:
             MyLogger.print_and_log("No file to read data from.", transformer_loc, level=1)
@@ -318,7 +254,6 @@
                 except Exception as e:
                     template['rxn'] = None
             self.id_to_index[template.get('_id')] = len(self.templates)
->>>>>>> 4413558b
 
         self.num_templates = len(self.templates)
         MyLogger.print_and_log('Loaded templates. Using {} templates'.format(self.num_templates), transformer_loc)
@@ -331,22 +266,7 @@
         """Load and initialize templates."""
         raise NotImplementedError
 
-<<<<<<< HEAD
-    def reorder(self):
-        """Reorder self.templates in descending popularity.
-
-        Also builds id_to_index table.
-        """
-        self.num_templates = len(self.templates)
-        if self.load_all or not self.use_db:
-            self.templates = sorted(self.templates, key=lambda z: z['count'], reverse=True)
-            self.id_to_index = {template['_id']: i for i,
-                template in enumerate(self.templates)}
-        else:
-            self.templates = sorted(self.templates, key=lambda z: z[1], reverse=True)
-
-=======
->>>>>>> 4413558b
+
     def lookup_id(self, template_id):
         """Find the reaction SMARTS for this template_id.
 
@@ -356,79 +276,6 @@
         Returns:
             Reaction SMARTS for requested template.
         """
-<<<<<<< HEAD
-        if self.load_all:
-            if self.lookup_only:
-                db_client = MongoClient(gc.MONGO['path'], gc.MONGO[
-                                        'id'], connect=gc.MONGO['connect'])
-
-                db_name = gc.RETRO_TRANSFORMS_CHIRAL['database']
-                collection = gc.RETRO_TRANSFORMS_CHIRAL['collection']
-                self.TEMPLATE_DB = db_client[db_name][collection]
-                return self.TEMPLATE_DB.find_one({'_id': ObjectId(template_id)})
-
-            if not self.id_to_index:  # need to build
-                self.id_to_index = {template['_id']: i for (
-                    i, template) in enumerate(self.templates)}
-            return self.templates[self.id_to_index[template_id]]
-        elif not self.use_db:
-            if not self.id_to_index:  # need to build
-                self.id_to_index = {template['_id']: i for (
-                    i, template) in enumerate(self.templates)}
-            return self.templates[self.id_to_index[template_id]]
-
-        db_client = MongoClient(gc.MONGO['path'], gc.MONGO[
-                                'id'], connect=gc.MONGO['connect'])
-
-        db_name = gc.RETRO_TRANSFORMS_CHIRAL['database']
-        collection = gc.RETRO_TRANSFORMS_CHIRAL['collection']
-        self.TEMPLATE_DB = db_client[db_name][collection]
-        return self.TEMPLATE_DB.find_one({'_id': ObjectId(template_id)})
-
-    def load_from_database(self, retro, chiral=False, refs=False, rxns=True, efgs=False, rxn_ex=False):
-        """Read the template data from the database.
-
-        Args:
-            retro (bool): Whether in the retrosynthetic direction.
-            chiral (bool, optional): Whether to handle chirality properly
-                (only for retro for now). (default: {False})
-            refs (bool, optional): Whether to include references.
-                (default: {False})
-            rxns (bool, optional): Whether to actually load the reaction objects
-                (or just the info). (default: {True})
-            efgs (bool, optional): Whether to include efg information.
-                (default: {False})
-            rxn_ex (bool, optional): Whether to include reaction examples.
-                (default: {False})
-        """
-        if not self.use_db:
-            MyLogger.print_and_log('Error: Cannot load from database when use_db=False',
-                transformer_loc, level=3)
-        # Save collection TEMPLATE_DB
-        self.load_databases(retro, chiral=chiral)
-        self.chiral = chiral
-        if self.lookup_only:
-            return
-        if self.mincount and 'count' in self.TEMPLATE_DB.find_one():
-            if retro:
-                filter_dict = {'count': {'$gte': min(
-                    self.mincount, self.mincount_chiral)}}
-            else:
-                filter_dict = {'count': {'$gte': self.mincount}}
-        else:
-            filter_dict = {}
-
-        # Look for all templates in collection
-        to_retrieve = ['_id', 'reaction_smarts',
-                       'necessary_reagent', 'count', 'intra_only', 'dimer_only']
-        if refs:
-            to_retrieve.append('references')
-        if efgs:
-            to_retrieve.append('efgs')
-        if rxn_ex:
-            to_retrieve.append('rxn_example')
-        for document in self.TEMPLATE_DB.find(filter_dict, to_retrieve):
-=======
         if self.use_db:
             return self.TEMPLATE_DB.find_one({'_id': ObjectId(template_id)})
         else:
@@ -451,21 +298,15 @@
             'references'
         ]
         for document in self.TEMPLATE_DB.find({}, to_retrieve).sort('index', pymongo.ASCENDING):
->>>>>>> 4413558b
             if self.load_all:
                 template = self.doc_to_template(document)
                 if template is not None:
                     self.templates.append(template)
             else:
-<<<<<<< HEAD
-                self.templates.append((document.get('_id', -1), document.get('count', 1)))
-        self.reorder()
-=======
                 _id = document.get('_id')
                 if _id:
                     self.templates.append(_id)
         self.num_templates = len(self.templates)
->>>>>>> 4413558b
 
     def get_outcomes(self, *args, **kwargs):
         """Gets outcome of single transformation.
@@ -476,11 +317,7 @@
         """
         raise NotImplementedError
 
-<<<<<<< HEAD
-    def load_databases(self, retro, chiral=False, timeout=15000):
-=======
     def load_databases(self, timeout=1000):
->>>>>>> 4413558b
         """Loads the databases specified by the global config.
 
         Args:
