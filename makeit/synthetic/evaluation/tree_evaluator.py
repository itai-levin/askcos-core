--- conflicted
+++ resolved
@@ -1,368 +1,358 @@
-import makeit.global_config as gc
-from multiprocessing import Process, Manager, Queue
-from makeit.synthetic.evaluation.evaluator import Evaluator
-import sys 
-if sys.version_info[0] < 3:
-    import Queue as VanillaQueue
-else:
-    import queue as VanillaQueue
-import time
-from makeit.utilities.io.logger import MyLogger
-from makeit.utilities.io import model_loader
-from askcos_site.askcos_celery.contextrecommender.cr_coordinator import get_context_recommendations
-from askcos_site.askcos_celery.treeevaluator.scoring_coordinator import evaluate
-from makeit.prioritization.contexts.probability import ProbabilityContextPrioritizer
-from makeit.prioritization.contexts.rank import RankContextPrioritizer
-from makeit.prioritization.default import DefaultPrioritizer
-import makeit.utilities.contexts as context_cleaner
-treeEvaluator_loc = 'tree_evaluator'
-
-
-class TreeEvaluator():
-    '''
-    Class for the evaluation of the found retrosynthetic tree
-    '''
-
-    def __init__(self, celery=False, rank_inclusion=10, prob_inclusion=0.2, max_contexts=10, single_solv=True,
-                 with_smiles=True, context_recommender=None, batch_size=500):
-        self.celery = celery
-        self.single_solv = single_solv
-        self.with_smiles = with_smiles
-        self.batch_size = batch_size
-        self.evaluator = Evaluator(celery=self.celery)
-        self.rank_threshold = rank_inclusion
-        self.prob_threshold = prob_inclusion
-        self.recommender = context_recommender
-        self.max_contexts = max_contexts
-        self._loaded_context_recommender = False
-
-        if self.celery:
-            def evaluate_reaction(reactant_smiles, target, contexts, worker_no = 0):
-                res = evaluate.apply_async(args=(reactant_smiles, target, contexts),
-                                           kwargs={'mincount': self.mincount, 'forward_scorer': self.forward_scorer,
-                                                   'template_count':self.template_count})
-                return res.get(120)
-        else:
-            def evaluate_reaction(reactant_smiles, target, contexts, worker_no = 0):
-                return self.evaluator.evaluate(reactant_smiles, target, contexts, mincount=self.mincount,
-                                               forward_scorer=self.forward_scorer, nproc=self.nproc, 
-                                               batch_size=self.batch_size, worker_no = worker_no,
-                                               template_count = self.template_count)
-
-        self.evaluate_reaction = evaluate_reaction
-
-    def load_context_recommender(self):
-        if not self.celery:
-            self.context_recommender = model_loader.load_Context_Recommender(
-                self.recommender, max_contexts=self.max_contexts)
-
-        if self.celery:
-            def get_contexts(rxn, n):
-                res = get_context_recommendations.apply_async(args=(rxn,),
-                                                              kwargs={'n': n, 'singleSlvt': self.single_solv,
-                                                                      'with_smiles': self.with_smiles,
-                                                                      'context_recommender': self.recommender})
-                return res.get(120)
-        else:
-            def get_contexts(rxn, n):
-                return self.context_recommender.get_n_conditions(rxn, n=n, singleSlvt=self.single_solv, with_smiles=self.with_smiles)
-
-        self.get_contexts = get_contexts
-        self._loaded_context_recommender = True
-
-    def get_context_prioritizer(self, context_method):
-        if context_method == gc.probability:
-            self.context_prioritizer = ProbabilityContextPrioritizer()
-        elif context_method == gc.rank:
-            self.context_prioritizer = RankContextPrioritizer()
-        else:
-            MyLogger.print_and_log(
-                'Specified prioritization method does not exist. Using default method.', treeEvaluator_loc, level=1)
-            self.context_prioritizer = DefaultPrioritizer()
-        self.context_prioritizer.load_model()
-
-    def get_top_context(self, evaluation):
-        return self.context_prioritizer.get_priority(evaluation)[0]
-
-    def reset(self):
-        if self.celery:
-            self.evaluation_dict = {}
-        else:
-            self.evaluation_queue = Queue()
-            self.results_queue = Queue()
-            self.workers = []
-            self.manager = Manager()
-            self.done = self.manager.Value('i', 0)
-            self.paused = self.manager.Value('i', 0)
-            self.idle = self.manager.list()
-            self.evaluation_dict = self.manager.dict()
-        self.scored_trees = []
-
-    def is_plausible(self, result):
-        prob = result['target']['prob']
-        rank = result['target']['rank']
-        return prob > self.prob_threshold and rank < self.rank_threshold
-
-    def score_step(self, template_score, forward_score):
-        if self.tree_scorer == gc.templateonly:
-            return template_score
-        elif self.tree_scorer == gc.forwardonly:
-            return forward_score
-        elif self.tree_scorer == gc.product:
-            return template_score * forward_score
-        else:
-            MyLogger.print_and_log(
-                'Specified tree scoring method is not implemented. Returning product', treeEvaluator_loc, level=2)
-            return template_score * forward_score
-
-    def evaluate_trees(self, tree_list, context_recommender='', context_scoring_method='', forward_scoring_method='',
-                       tree_scoring_method='', rank_threshold=5, prob_threshold=0.2, mincount=25, nproc=1,
-                       batch_size=500, n=10, nproc_t=1, parallel=False, template_count = 10000):
-        self.reset()
-        self.recommender = context_recommender
-        self.get_context_prioritizer(context_scoring_method)
-        self.rank_threshold = rank_threshold
-        self.prob_threshold = prob_threshold
-        self.mincount = mincount
-        self.nproc = nproc
-        self.batch_size = batch_size
-        self.forward_scorer = forward_scoring_method
-        self.tree_scorer = tree_scoring_method
-        self.template_count = template_count
-        
-        if not parallel:
-            for tree in tree_list:
-                self.scored_trees.append(self.evaluate_tree(tree, context_recommender=context_recommender, context_scoring_method=context_scoring_method,
-                                                      forward_scoring_method=forward_scoring_method, tree_scoring_method=tree_scoring_method,
-                                                      rank_threshold=rank_threshold, prob_threshold=prob_threshold, is_target=True,
-                                                      mincount=mincount, nproc=1, batch_size=batch_size, n=n,
-                                                      template_count=template_count))
-        else:
-            def work(self, i):
-                while True:
-            # If done, stop
-                    if self.done.value:
-                        MyLogger.print_and_log(
-                            'Worker {} saw done signal, terminating'.format(i), treeEvaluator_loc)
-                        break
-            # If paused, wait and check again
-                    if self.paused.value:
-                    #print('Worker {} saw pause signal, sleeping for 1 second'.format(i))
-                        time.sleep(1)
-                        continue
-            # Grab something off the queue
-                    try:
-                        tree = self.evaluation_queue.get(timeout=0.5)  # short timeout
-                        self.idle[i] = False
-                        plausible, score = self.evaluate_tree(tree, context_recommender=context_recommender, context_scoring_method=context_scoring_method,
-                                                      forward_scoring_method=forward_scoring_method, tree_scoring_method=tree_scoring_method,
-                                                      rank_threshold=rank_threshold, prob_threshold=prob_threshold, is_target=True,
-                                                      mincount=mincount, nproc=1, batch_size=batch_size, n=n, worker_no=i,
-                                                      template_count=template_count)
-                        self.results_queue.put([tree, plausible, score])
-                #print('Worker {} added children of {} (ID {}) to results queue'.format(i, smiles, _id))
-                    except VanillaQueue.Empty:
-                #print('Quee {} empty for worker {}'.format(j, i))
-                        pass
-                    except Exception as e:
-                        print(e)
-                    self.idle[i] = True
-            self.work = work
-
-
-
-            self.spin_up_workers(nproc_t)
-            self.populate_queue(tree_list)
-            self.get_scored_trees()
-
-        return self.scored_trees
-
-    def evaluate_tree(self, tree, context_recommender='', context_scoring_method='', forward_scoring_method='',
-                      tree_scoring_method='', rank_threshold=5, prob_threshold=0.2, mincount=25, nproc=1,
-                      batch_size=500, n=10, is_target=False, reset=False , worker_no=0, template_count=10000):
-        if is_target and reset:
-            self.reset()
-            self.get_context_prioritizer(context_scoring_method)
-            self.rank_threshold = rank_threshold
-            self.prob_threshold = prob_threshold
-            self.mincount = mincount
-            self.recommender = context_recommender
-            self.nproc = nproc
-            self.batch_size = batch_size
-            self.forward_scorer = forward_scoring_method
-            self.tree_scorer = tree_scoring_method
-            self.template_count = template_count
-            
-        if not tree['children']:
-            # Reached the end of the synthesis tree -> Stop
-            if is_target:
-                return {'tree': tree, 'plausible': True, 'score': 1.0}
-            else:
-                return True, 1.0
-        else:
-            if self.celery:
-                from celery.result import allow_join_result
-            else:
-                from makeit.utilities.with_dummy import with_dummy as allow_join_result
-            with allow_join_result():
-                target = tree['smiles']
-                reaction = tree['children'][0]
-                reactants = [child['smiles'] for child in reaction['children']]
-                reaction_smiles = reaction['smiles']
-                necessary_reagent = reaction['necessary_reagent']
-                ###############################################################
-                # If reaction encountered before: get data from dict.
-                ###############################################################
-                if reaction_smiles in self.evaluation_dict:
-                    evaluation = self.evaluation_dict[reaction_smiles]
-                ###############################################################
-                # Otherwise create data
-                ###############################################################
-                else:
-#                   # TODO: better way of deciding if context recommendation is needed
-                    contexts = None
-                    if gc.forward_scoring_needs_context_necessary_reagent[forward_scoring_method]:
-                        if not self._loaded_context_recommender:
-                            self.load_context_recommender()
-                        if necessary_reagent:
-                            contexts = self.get_contexts(reaction_smiles, 1)
-                            if contexts is not None and len(contexts) > 0 and len(contexts[0]) >= 3 and contexts[0][2]:
-                                reactants.extend(contexts[0][2].split('.')) # add reagents
-                        elif gc.forward_scoring_needs_context[forward_scoring_method]:
-                            contexts = self.get_contexts(reaction_smiles, n)
-                        elif self.recommender != gc.nearest_neighbor:#the not using the nearest neighbor model:
-                            contexts = self.get_contexts(reaction_smiles, 1)
-                        contexts = [context_cleaner.clean_context(context) for context in contexts]
-                    if not contexts:
-                        contexts = ['n/a']
-                    # remove context without parsible smiles string
-                    
-                    evaluation = self.evaluate_reaction(
-                        '.'.join(reactants), target, contexts, worker_no = worker_no)
-                    self.evaluation_dict[reaction_smiles] = evaluation
-                ###############################################################
-                # Process data
-                ###############################################################
-                if len(evaluation) == 1:
-                    top_result = evaluation[0]
-                else:
-                    top_result = self.get_top_context(evaluation)
-                # Add evaluation information to the reaction
-                MyLogger.print_and_log('Evaluated reaction: {} - ranked {} with a {}% probability.'
-                                       .format(reaction_smiles, top_result['target']['rank'], top_result['target']['prob']*100.0),
-                                       treeEvaluator_loc)
-
-                score = self.score_step(
-                    reaction['template_score'], top_result['target']['prob'])
-
-                plausible = self.is_plausible(top_result)
-                print(reaction_smiles, plausible)
-                all_children_plausible = True
-                for child in reaction['children']:
-                    # TODO: pproperly pass arguments to next evaluate_tree call
-                    child_plausible, score_child = self.evaluate_tree(child, 
-                        context_recommender=context_recommender, context_scoring_method=context_scoring_method, 
-                        forward_scoring_method=forward_scoring_method, tree_scoring_method=tree_scoring_method,
-                        rank_threshold=rank_threshold, prob_threshold=prob_threshold, mincount=mincount, 
-                        nproc=nproc, batch_size=batch_size, n=n, is_target=False, reset=False, worker_no=worker_no,
-                        template_count=template_count)
-                    score *= score_child
-                    if not child_plausible:
-                        all_children_plausible = False
-
-                if all_children_plausible and plausible and is_target:
-                    MyLogger.print_and_log(
-                        'Found a fully plausible tree!', treeEvaluator_loc)
-                elif is_target:
-                    MyLogger.print_and_log(
-                        'Evaluated tree has unfeasible children.', treeEvaluator_loc)
-
-                reaction['top_product'] = {'smiles': top_result['top_product']['smiles'],
-                                           'score': top_result['top_product']['score'],
-                                           'prob': top_result['top_product']['prob'],
-                                           }
-                reaction['forward_score'] = top_result['target']['prob']
-                reaction['cumul_score'] = score
-                reaction['rank'] = top_result['target']['rank']
-                reaction['templates'] = top_result['target']['template_ids']
-                reaction['context'] = top_result['context']
-                # overwrite
-                tree['children'] = [reaction]
-                if is_target:
-                    return {'tree': tree, 'plausible': plausible and all_children_plausible, 'score': score}
-                else:
-                    return plausible and all_children_plausible, score
-
-    #############################################################
-    # MULTIPROCESSING CODE
-    #############################################################
-    def spin_up_workers(self, nproc_t):
-        self.running = True
-        MyLogger.print_and_log('Tree evaluator spinning off {} child processes'.format(
-            nproc_t), treeEvaluator_loc)
-        for i in range(nproc_t):
-            self.idle.append(False)
-            p = Process(target=self.work, args=(i,))
-            self.workers.append(p)
-            p.start()
-
-    def populate_queue(self, tree_list):
-        for tree in tree_list:
-            self.evaluation_queue.put(tree)
-
-    def waiting_for_results(self):
-        time.sleep(0.05)
-        waiting = [self.evaluation_queue.empty()]
-        waiting.append(self.results_queue.empty())
-        waiting.extend(self.idle)
-        return (not all(waiting))
-
-    def get_scored_trees(self):
-        while self.waiting_for_results():
-            try:
-                tree, plausible, score = self.results_queue.get(0.2)
-                self.scored_trees.append(
-                    {'tree': tree, 'plausible': plausible, 'score': score})
-            except VanillaQueue.Empty:
-                pass
-        self.terminate()
-
-    def terminate(self):
-        if not self.running:
-            return
-        self.done.value = 1
-        MyLogger.print_and_log(
-            'Terminating tree evaluation process.', treeEvaluator_loc)
-        time.sleep(1)
-        for p in self.workers:
-            if p and p.is_alive():
-                p.terminate()
-        MyLogger.print_and_log(
-            'All tree evaluation processes done.', treeEvaluator_loc)
-        self.running = False
-    ###############################################################
-    # MULTIPROCESSING CODE END
-    ###############################################################
-
-if __name__ == '__main__':
-<<<<<<< HEAD
-=======
-    # from synthetic.context.nearestneighbor import NNContextRecommender
->>>>>>> de36f046
-    MyLogger.initialize_logFile()
-
-    ev = TreeEvaluator(context_recommender=gc.neural_network, celery=False)
-    trees = [{'is_chemical': True, 'smiles': 'CN1C2CCC1CC(C2)OC(=O)C(CO)c3ccccc3', 'ppg': 0.0, 'id': 1, 'children': [{'info': '', 'smiles': 'CN1C2CCC1CC(O)C2.O=C(O)C(CO)c1ccccc1>>CN1C2CCC1CC(C2)OC(=O)C(CO)c3ccccc3', 'is_reaction': True, 'num_examples': 19578, 'template_score': 0.017628178000450134, 'children': [
-        {'is_chemical': True, 'smiles': 'CN1C2CCC1CC(O)C2', 'ppg': 1.0, 'id': 3, 'children': []}, {'is_chemical': True, 'smiles': 'O=C(O)C(CO)c1ccccc1', 'ppg': 1.0, 'id': 4, 'children': []}], 'id': 2, 'necessary_reagent': u''}]}]
-    tree = trees[0]
-    res = ev.evaluate_tree(tree, gc.neural_network, gc.probability,
-<<<<<<< HEAD
-                           gc.templatefree, gc.product, is_target=True, reset=True, nproc=2)
-    print(res)
-
-=======
-                           gc.templatebased, gc.product, is_target=True, reset=True, nproc=16)
-    #res = ev.evaluate_trees(trees, gc.probability, gc.templatebased, gc.product, nproc = 8, parallel=True, nproc_t=3)
-    print res
-
->>>>>>> de36f046
+import makeit.global_config as gc
+from multiprocessing import Process, Manager, Queue
+from makeit.synthetic.evaluation.evaluator import Evaluator
+import sys 
+if sys.version_info[0] < 3:
+    import Queue as VanillaQueue
+else:
+    import queue as VanillaQueue
+import time
+from makeit.utilities.io.logger import MyLogger
+from makeit.utilities.io import model_loader
+from askcos_site.askcos_celery.contextrecommender.cr_coordinator import get_context_recommendations
+from askcos_site.askcos_celery.treeevaluator.scoring_coordinator import evaluate
+from makeit.prioritization.contexts.probability import ProbabilityContextPrioritizer
+from makeit.prioritization.contexts.rank import RankContextPrioritizer
+from makeit.prioritization.default import DefaultPrioritizer
+import makeit.utilities.contexts as context_cleaner
+treeEvaluator_loc = 'tree_evaluator'
+
+
+class TreeEvaluator():
+    '''
+    Class for the evaluation of the found retrosynthetic tree
+    '''
+
+    def __init__(self, celery=False, rank_inclusion=10, prob_inclusion=0.2, max_contexts=10, single_solv=True,
+                 with_smiles=True, context_recommender=None, batch_size=500):
+        self.celery = celery
+        self.single_solv = single_solv
+        self.with_smiles = with_smiles
+        self.batch_size = batch_size
+        self.evaluator = Evaluator(celery=self.celery)
+        self.rank_threshold = rank_inclusion
+        self.prob_threshold = prob_inclusion
+        self.recommender = context_recommender
+        self.max_contexts = max_contexts
+        self._loaded_context_recommender = False
+
+        if self.celery:
+            def evaluate_reaction(reactant_smiles, target, contexts, worker_no = 0):
+                res = evaluate.apply_async(args=(reactant_smiles, target, contexts),
+                                           kwargs={'mincount': self.mincount, 'forward_scorer': self.forward_scorer,
+                                                   'template_count':self.template_count})
+                return res.get(120)
+        else:
+            def evaluate_reaction(reactant_smiles, target, contexts, worker_no = 0):
+                return self.evaluator.evaluate(reactant_smiles, target, contexts, mincount=self.mincount,
+                                               forward_scorer=self.forward_scorer, nproc=self.nproc, 
+                                               batch_size=self.batch_size, worker_no = worker_no,
+                                               template_count = self.template_count)
+
+        self.evaluate_reaction = evaluate_reaction
+
+    def load_context_recommender(self):
+        if not self.celery:
+            self.context_recommender = model_loader.load_Context_Recommender(
+                self.recommender, max_contexts=self.max_contexts)
+
+        if self.celery:
+            def get_contexts(rxn, n):
+                res = get_context_recommendations.apply_async(args=(rxn,),
+                                                              kwargs={'n': n, 'singleSlvt': self.single_solv,
+                                                                      'with_smiles': self.with_smiles,
+                                                                      'context_recommender': self.recommender})
+                return res.get(120)
+        else:
+            def get_contexts(rxn, n):
+                return self.context_recommender.get_n_conditions(rxn, n=n, singleSlvt=self.single_solv, with_smiles=self.with_smiles)
+
+        self.get_contexts = get_contexts
+        self._loaded_context_recommender = True
+
+    def get_context_prioritizer(self, context_method):
+        if context_method == gc.probability:
+            self.context_prioritizer = ProbabilityContextPrioritizer()
+        elif context_method == gc.rank:
+            self.context_prioritizer = RankContextPrioritizer()
+        else:
+            MyLogger.print_and_log(
+                'Specified prioritization method does not exist. Using default method.', treeEvaluator_loc, level=1)
+            self.context_prioritizer = DefaultPrioritizer()
+        self.context_prioritizer.load_model()
+
+    def get_top_context(self, evaluation):
+        return self.context_prioritizer.get_priority(evaluation)[0]
+
+    def reset(self):
+        if self.celery:
+            self.evaluation_dict = {}
+        else:
+            self.evaluation_queue = Queue()
+            self.results_queue = Queue()
+            self.workers = []
+            self.manager = Manager()
+            self.done = self.manager.Value('i', 0)
+            self.paused = self.manager.Value('i', 0)
+            self.idle = self.manager.list()
+            self.evaluation_dict = self.manager.dict()
+        self.scored_trees = []
+
+    def is_plausible(self, result):
+        prob = result['target']['prob']
+        rank = result['target']['rank']
+        return prob > self.prob_threshold and rank < self.rank_threshold
+
+    def score_step(self, template_score, forward_score):
+        if self.tree_scorer == gc.templateonly:
+            return template_score
+        elif self.tree_scorer == gc.forwardonly:
+            return forward_score
+        elif self.tree_scorer == gc.product:
+            return template_score * forward_score
+        else:
+            MyLogger.print_and_log(
+                'Specified tree scoring method is not implemented. Returning product', treeEvaluator_loc, level=2)
+            return template_score * forward_score
+
+    def evaluate_trees(self, tree_list, context_recommender='', context_scoring_method='', forward_scoring_method='',
+                       tree_scoring_method='', rank_threshold=5, prob_threshold=0.2, mincount=25, nproc=1,
+                       batch_size=500, n=10, nproc_t=1, parallel=False, template_count = 10000):
+        self.reset()
+        self.recommender = context_recommender
+        self.get_context_prioritizer(context_scoring_method)
+        self.rank_threshold = rank_threshold
+        self.prob_threshold = prob_threshold
+        self.mincount = mincount
+        self.nproc = nproc
+        self.batch_size = batch_size
+        self.forward_scorer = forward_scoring_method
+        self.tree_scorer = tree_scoring_method
+        self.template_count = template_count
+        
+        if not parallel:
+            for tree in tree_list:
+                self.scored_trees.append(self.evaluate_tree(tree, context_recommender=context_recommender, context_scoring_method=context_scoring_method,
+                                                      forward_scoring_method=forward_scoring_method, tree_scoring_method=tree_scoring_method,
+                                                      rank_threshold=rank_threshold, prob_threshold=prob_threshold, is_target=True,
+                                                      mincount=mincount, nproc=1, batch_size=batch_size, n=n,
+                                                      template_count=template_count))
+        else:
+            def work(self, i):
+                while True:
+            # If done, stop
+                    if self.done.value:
+                        MyLogger.print_and_log(
+                            'Worker {} saw done signal, terminating'.format(i), treeEvaluator_loc)
+                        break
+            # If paused, wait and check again
+                    if self.paused.value:
+                    #print('Worker {} saw pause signal, sleeping for 1 second'.format(i))
+                        time.sleep(1)
+                        continue
+            # Grab something off the queue
+                    try:
+                        tree = self.evaluation_queue.get(timeout=0.5)  # short timeout
+                        self.idle[i] = False
+                        plausible, score = self.evaluate_tree(tree, context_recommender=context_recommender, context_scoring_method=context_scoring_method,
+                                                      forward_scoring_method=forward_scoring_method, tree_scoring_method=tree_scoring_method,
+                                                      rank_threshold=rank_threshold, prob_threshold=prob_threshold, is_target=True,
+                                                      mincount=mincount, nproc=1, batch_size=batch_size, n=n, worker_no=i,
+                                                      template_count=template_count)
+                        self.results_queue.put([tree, plausible, score])
+                #print('Worker {} added children of {} (ID {}) to results queue'.format(i, smiles, _id))
+                    except VanillaQueue.Empty:
+                #print('Quee {} empty for worker {}'.format(j, i))
+                        pass
+                    except Exception as e:
+                        print(e)
+                    self.idle[i] = True
+            self.work = work
+
+
+
+            self.spin_up_workers(nproc_t)
+            self.populate_queue(tree_list)
+            self.get_scored_trees()
+
+        return self.scored_trees
+
+    def evaluate_tree(self, tree, context_recommender='', context_scoring_method='', forward_scoring_method='',
+                      tree_scoring_method='', rank_threshold=5, prob_threshold=0.2, mincount=25, nproc=1,
+                      batch_size=500, n=10, is_target=False, reset=False , worker_no=0, template_count=10000):
+        if is_target and reset:
+            self.reset()
+            self.get_context_prioritizer(context_scoring_method)
+            self.rank_threshold = rank_threshold
+            self.prob_threshold = prob_threshold
+            self.mincount = mincount
+            self.recommender = context_recommender
+            self.nproc = nproc
+            self.batch_size = batch_size
+            self.forward_scorer = forward_scoring_method
+            self.tree_scorer = tree_scoring_method
+            self.template_count = template_count
+            
+        if not tree['children']:
+            # Reached the end of the synthesis tree -> Stop
+            if is_target:
+                return {'tree': tree, 'plausible': True, 'score': 1.0}
+            else:
+                return True, 1.0
+        else:
+            if self.celery:
+                from celery.result import allow_join_result
+            else:
+                from makeit.utilities.with_dummy import with_dummy as allow_join_result
+            with allow_join_result():
+                target = tree['smiles']
+                reaction = tree['children'][0]
+                reactants = [child['smiles'] for child in reaction['children']]
+                reaction_smiles = reaction['smiles']
+                necessary_reagent = reaction['necessary_reagent']
+                ###############################################################
+                # If reaction encountered before: get data from dict.
+                ###############################################################
+                if reaction_smiles in self.evaluation_dict:
+                    evaluation = self.evaluation_dict[reaction_smiles]
+                ###############################################################
+                # Otherwise create data
+                ###############################################################
+                else:
+#                   # TODO: better way of deciding if context recommendation is needed
+                    contexts = None
+                    if gc.forward_scoring_needs_context_necessary_reagent[forward_scoring_method]:
+                        if not self._loaded_context_recommender:
+                            self.load_context_recommender()
+                        if necessary_reagent:
+                            contexts = self.get_contexts(reaction_smiles, 1)
+                            if contexts is not None and len(contexts) > 0 and len(contexts[0]) >= 3 and contexts[0][2]:
+                                reactants.extend(contexts[0][2].split('.')) # add reagents
+                        elif gc.forward_scoring_needs_context[forward_scoring_method]:
+                            contexts = self.get_contexts(reaction_smiles, n)
+                        elif self.recommender != gc.nearest_neighbor:#the not using the nearest neighbor model:
+                            contexts = self.get_contexts(reaction_smiles, 1)
+                        contexts = [context_cleaner.clean_context(context) for context in contexts]
+                    if not contexts:
+                        contexts = ['n/a']
+                    # remove context without parsible smiles string
+                    
+                    evaluation = self.evaluate_reaction(
+                        '.'.join(reactants), target, contexts, worker_no = worker_no)
+                    self.evaluation_dict[reaction_smiles] = evaluation
+                ###############################################################
+                # Process data
+                ###############################################################
+                if len(evaluation) == 1:
+                    top_result = evaluation[0]
+                else:
+                    top_result = self.get_top_context(evaluation)
+                # Add evaluation information to the reaction
+                MyLogger.print_and_log('Evaluated reaction: {} - ranked {} with a {}% probability.'
+                                       .format(reaction_smiles, top_result['target']['rank'], top_result['target']['prob']*100.0),
+                                       treeEvaluator_loc)
+
+                score = self.score_step(
+                    reaction['template_score'], top_result['target']['prob'])
+
+                plausible = self.is_plausible(top_result)
+                print(reaction_smiles, plausible)
+                all_children_plausible = True
+                for child in reaction['children']:
+                    # TODO: pproperly pass arguments to next evaluate_tree call
+                    child_plausible, score_child = self.evaluate_tree(child, 
+                        context_recommender=context_recommender, context_scoring_method=context_scoring_method, 
+                        forward_scoring_method=forward_scoring_method, tree_scoring_method=tree_scoring_method,
+                        rank_threshold=rank_threshold, prob_threshold=prob_threshold, mincount=mincount, 
+                        nproc=nproc, batch_size=batch_size, n=n, is_target=False, reset=False, worker_no=worker_no,
+                        template_count=template_count)
+                    score *= score_child
+                    if not child_plausible:
+                        all_children_plausible = False
+
+                if all_children_plausible and plausible and is_target:
+                    MyLogger.print_and_log(
+                        'Found a fully plausible tree!', treeEvaluator_loc)
+                elif is_target:
+                    MyLogger.print_and_log(
+                        'Evaluated tree has unfeasible children.', treeEvaluator_loc)
+
+                reaction['top_product'] = {'smiles': top_result['top_product']['smiles'],
+                                           'score': top_result['top_product']['score'],
+                                           'prob': top_result['top_product']['prob'],
+                                           }
+                reaction['forward_score'] = top_result['target']['prob']
+                reaction['cumul_score'] = score
+                reaction['rank'] = top_result['target']['rank']
+                reaction['templates'] = top_result['target']['template_ids']
+                reaction['context'] = top_result['context']
+                # overwrite
+                tree['children'] = [reaction]
+                if is_target:
+                    return {'tree': tree, 'plausible': plausible and all_children_plausible, 'score': score}
+                else:
+                    return plausible and all_children_plausible, score
+
+    #############################################################
+    # MULTIPROCESSING CODE
+    #############################################################
+    def spin_up_workers(self, nproc_t):
+        self.running = True
+        MyLogger.print_and_log('Tree evaluator spinning off {} child processes'.format(
+            nproc_t), treeEvaluator_loc)
+        for i in range(nproc_t):
+            self.idle.append(False)
+            p = Process(target=self.work, args=(i,))
+            self.workers.append(p)
+            p.start()
+
+    def populate_queue(self, tree_list):
+        for tree in tree_list:
+            self.evaluation_queue.put(tree)
+
+    def waiting_for_results(self):
+        time.sleep(0.05)
+        waiting = [self.evaluation_queue.empty()]
+        waiting.append(self.results_queue.empty())
+        waiting.extend(self.idle)
+        return (not all(waiting))
+
+    def get_scored_trees(self):
+        while self.waiting_for_results():
+            try:
+                tree, plausible, score = self.results_queue.get(0.2)
+                self.scored_trees.append(
+                    {'tree': tree, 'plausible': plausible, 'score': score})
+            except VanillaQueue.Empty:
+                pass
+        self.terminate()
+
+    def terminate(self):
+        if not self.running:
+            return
+        self.done.value = 1
+        MyLogger.print_and_log(
+            'Terminating tree evaluation process.', treeEvaluator_loc)
+        time.sleep(1)
+        for p in self.workers:
+            if p and p.is_alive():
+                p.terminate()
+        MyLogger.print_and_log(
+            'All tree evaluation processes done.', treeEvaluator_loc)
+        self.running = False
+    ###############################################################
+    # MULTIPROCESSING CODE END
+    ###############################################################
+
+if __name__ == '__main__':
+  
+    MyLogger.initialize_logFile()
+
+    ev = TreeEvaluator(context_recommender=gc.neural_network, celery=False)
+    trees = [{'is_chemical': True, 'smiles': 'CN1C2CCC1CC(C2)OC(=O)C(CO)c3ccccc3', 'ppg': 0.0, 'id': 1, 'children': [{'info': '', 'smiles': 'CN1C2CCC1CC(O)C2.O=C(O)C(CO)c1ccccc1>>CN1C2CCC1CC(C2)OC(=O)C(CO)c3ccccc3', 'is_reaction': True, 'num_examples': 19578, 'template_score': 0.017628178000450134, 'children': [
+        {'is_chemical': True, 'smiles': 'CN1C2CCC1CC(O)C2', 'ppg': 1.0, 'id': 3, 'children': []}, {'is_chemical': True, 'smiles': 'O=C(O)C(CO)c1ccccc1', 'ppg': 1.0, 'id': 4, 'children': []}], 'id': 2, 'necessary_reagent': u''}]}]
+    tree = trees[0]
+    res = ev.evaluate_tree(tree, gc.neural_network, gc.probability,
+                           gc.templatefree, gc.product, is_target=True, reset=True, nproc=2)
+    print(res)
+