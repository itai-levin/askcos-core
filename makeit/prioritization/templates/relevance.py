import makeit.global_config as gc
from makeit.prioritization.prioritizer import Prioritizer
import rdkit.Chem as Chem
from rdkit.Chem import AllChem
import numpy as np
from makeit.utilities.io.logger import MyLogger
<<<<<<< HEAD
import math
import sys
import random
import time
import os
import makeit.utilities.io.pickle as pickle
import tensorflow as tf
import math
from bson.objectid import ObjectId
from rdchiral.initialization import rdchiralReaction, rdchiralReactants
from pymongo import MongoClient



relevance_template_prioritizer_loc = 'relevance_template_prioritizer'

def linearND(input_, output_size, scope, reuse=False, init_bias=0.0):
    """??

    Args:
        input_ ():
        output_size ():
        scope ():
        reuse (bool, optional) (default: {False})
        init_bias (float, optional) (default: {0.0})

    Returns:
        ??
    """
    shape = input_.get_shape().as_list()
    ndim = len(shape)
    stddev = min(1.0 / math.sqrt(shape[-1]), 0.1)
    with tf.variable_scope(scope, reuse=reuse):
        W = tf.get_variable("Matrix", [shape[-1], output_size], tf.float32, tf.random_normal_initializer(stddev=stddev))
    X_shape = tf.gather(tf.shape(input_), list(range(ndim-1)))
    target_shape = tf.concat([X_shape, [output_size]], 0)
    exp_input = tf.reshape(input_, [-1, shape[-1]])
    if init_bias is None:
        res = tf.matmul(exp_input, W)
    else:
        with tf.variable_scope(scope, reuse=reuse):
            b = tf.get_variable("bias", [output_size], initializer=tf.constant_initializer(init_bias))
        res = tf.matmul(exp_input, W) + b
    res = tf.reshape(res, target_shape)
    res.set_shape(shape[:-1] + [output_size])
    return res

def doc_to_template(document, chiral):
    """Returns a template given a document from the database or file.

    Args:
        document (dict): Document of template from database or file.
        chiral (bool): Whether to pay attention to chirality.

    Returns:
        dict: Retrosynthetic template.
    """
    if 'reaction_smarts' not in document:
        return
    reaction_smarts = str(document['reaction_smarts'])
    if not reaction_smarts:
        return

    # different thresholds for chiral and non chiral reactions
    chiral_rxn = False
    for c in reaction_smarts:
        if c in ('@', '/', '\\'):
            chiral_rxn = True
            break

    # Define dictionary
    template = {
        'name':                 document['name'] if 'name' in document else '',
        'reaction_smarts':      reaction_smarts,
        'incompatible_groups':  document['incompatible_groups'] if 'incompatible_groups' in document else [],
        'reference':            document['reference'] if 'reference' in document else '',
        'references':           document['references'] if 'references' in document else [],
        'rxn_example':          document['rxn_example'] if 'rxn_example' in document else '',
        'explicit_H':           document['explicit_H'] if 'explicit_H' in document else False,
        '_id':                  document['_id'] if '_id' in document else -1,
        'product_smiles':       document['product_smiles'] if 'product_smiles' in document else [],
        'necessary_reagent':    document['necessary_reagent'] if 'necessary_reagent' in document else '',
        'efgs':                 document['efgs'] if 'efgs' in document else None,
        'intra_only':           document['intra_only'] if 'intra_only' in document else False,
        'dimer_only':           document['dimer_only'] if 'dimer_only' in document else False,
    }
    template['chiral'] = chiral_rxn

    # Frequency/popularity score
    template['count'] = document.get('count', 1)

    # Define reaction in RDKit and validate
    try:
        # Force reactants and products to be one pseudo-molecule (bookkeeping)
        reaction_smarts_one = '(' + reaction_smarts.replace('>>', ')>>(') + ')'

        if chiral:
            rxn = rdchiralReaction(str(reaction_smarts_one))
            template['rxn'] = rxn
        else:
            rxn = AllChem.ReactionFromSmarts(
                str(reaction_smarts_one))
            if rxn.Validate()[1] == 0:
                template['rxn'] = rxn
            else:
                template['rxn'] = None

    except Exception as e:
        if gc.DEBUG:
            MyLogger.print_and_log('Couldnt load : {}: {}'.format(
                reaction_smarts_one, e), relevance_template_prioritizer_loc, level=1)
        template['rxn'] = None
        template['rxn_f'] = None
    return template
=======
import tensorflow as tf
from scipy.special import softmax
import requests

relevance_template_prioritizer_loc = 'relevance_template_prioritizer'

>>>>>>> 4413558b

class RelevanceTemplatePrioritizer(Prioritizer):
    """A template Prioritizer based on template relevance.

    Attributes:
<<<<<<< HEAD
        retro (bool):
        FP_rad (int): Fingerprint radius.
        FP_len (int): Fingerprint length.
        vars (list of np.ndarry of np.ndarray of np.float32): Weights and bias
            of model.
        template_count (int): Maximum number of templates to prioritize.
        max_cum_prob (float):
        batch_size ():
        NK (int):
        session (tensorflow.python.client.session.Session):
        input_mol (tensorflow.python.framework.ops.Tensor):
        mol_hiddens (tensorflow.python.framework.ops.Tensor):
        score (tensorflow.python.framework.ops.Tensor):
        topk (tensorflow.python.framework.ops.Tensor):
        coord (tensorflow.python.training.coordinator.Coordinator):
    """

    def __init__(self, retro=True, use_tf=True):
        self.retro = retro
        self.FP_len = 2048
        self.FP_rad = 2
        self.vars = []
        self.template_count = 100
        self.max_cum_prob = 1
        self.batch_size = 1
        self.NK = 100

        if use_tf:
            def load_model(depth=5, hidden_size=300, output_size=gc.Relevance_Prioritization['output_size']):
                config = tf.ConfigProto()
                config.gpu_options.allow_growth = True
                self.session = tf.Session(config=config)
                self.input_mol = tf.placeholder(tf.float32, [self.batch_size, self.FP_len])
                self.mol_hiddens = tf.nn.relu(linearND(self.input_mol, hidden_size, scope="encoder0", reuse=tf.AUTO_REUSE))
                for d in range(1, depth):
                    self.mol_hiddens = tf.nn.relu(linearND(self.mol_hiddens, hidden_size, scope="encoder%i"%d, reuse=tf.AUTO_REUSE))

                self.score = linearND(self.mol_hiddens, output_size, scope="output", reuse=tf.AUTO_REUSE)
                _, self.topk = tf.nn.top_k(self.score, k=self.NK)

                tf.global_variables_initializer().run(session=self.session)
                from functools import reduce
                size_func = lambda v: reduce(lambda x, y: x*y, v.get_shape().as_list())
                n = sum(size_func(v) for v in tf.trainable_variables())
                print("Model size: %dK" % (n/1000,))

                self.coord = tf.train.Coordinator()
                with open(gc.Relevance_Prioritization['trained_model_path_{}'.format(self.retro)], 'rb') as fid:
                    variables = pickle.load(fid)
                for i, v in enumerate(tf.trainable_variables()):
                    assign_op = tf.assign(v, variables[i])
                    self.session.run(assign_op)
                    del assign_op
                print('Loaded tf model from numpy arrays')

        else:
            def load_model():
                with open(gc.Relevance_Prioritization['trained_model_path_{}'.format(self.retro)], 'rb') as fid:
                    self.vars = pickle.load(fid)
                if gc.DEBUG:
                    MyLogger.print_and_log('Loaded relevance based template prioritization model from {}'.format(
                    gc.Relevance_Prioritization['trained_model_path_{}'.format(self.retro)]), relevance_template_prioritizer_loc)
                return self
        self.load_model = load_model


        if use_tf:
            def get_topk_from_mol(mol, k=100):
                fp = self.mol_to_fp(mol).astype(np.float32).reshape((1, self.FP_len))
                cur_scores, = self.session.run([self.score], feed_dict={
                    self.input_mol: fp,
                })
                indices = cur_scores[0,:].argsort()[-k:][::-1].tolist()
                cur_scores.sort()
                probs = softmax(cur_scores[0,:])
                return probs[-k:][::-1].tolist(), indices

        else:
            def get_topk_from_mol(mol, k=100):
                fp = self.mol_to_fp(mol).astype(np.float32)
                cur_scores = self.apply(fp)
                indices = cur_scores.argsort()[-k:][::-1].tolist()
                cur_scores.sort()
                probs = softmax(cur_scores)
                return probs[-k:][::-1].tolist(), indices
        self.get_topk_from_mol = get_topk_from_mol

    def mol_to_fp(self, mol):
        """Returns fingerprint of molecule.

        Args:
            mol (Chem.rdchem.Mol or None): Molecule to get fingerprint
                of.

        Returns:
            np.ndarray of np.float32: Fingerprint of given molecule.
        """
        if mol is None:
            return np.zeros((self.FP_len,), dtype=np.float32)
        return np.array(AllChem.GetMorganFingerprintAsBitVect(mol, self.FP_rad, nBits=self.FP_len,
                                                              useChirality=True), dtype=np.float32)

    def smi_to_fp(self, smi):
        """Returns fingerprint of molecule from given SMILES string.

        Args:
            smi (str): SMILES string of given molecule.
        """
        if not smi:
            return np.zeros((self.FP_len,), dtype=np.float32)
        return self.mol_to_fp(Chem.MolFromSmiles(smi))

    def get_priority(self, input_tuple, **kwargs):
        """Returns list of templates ordered by relevance.

        Args:
            input_tuple (2-tuple of (list of ??, ??)): Templates to get the
                priority of.
            **kwargs: Additional optional parameters. Used for template_count
                and max_cum_prob.
        """
        (templates, target) = input_tuple
        template_count = kwargs.get('template_count', 100)
        max_cum_prob = kwargs.get('max_cum_prob', 0.995)
        # Templates should be sorted by popularity for indices to be correct!
        probs, top_ids = self.get_topk_from_smi(smi=target, k = min(template_count, len(templates)))
        top_templates = []
        cum_score = 0
        mincount = kwargs.get('mincount', 25)
        mincount_chiral = kwargs.get('mincount_chiral', 10)
        chiral = kwargs.get('chiral', True)
        use_db = kwargs.get('use_db', True)
        load_all = kwargs.get('load_all', gc.PRELOAD_TEMPLATES)
        if not load_all and use_db:
            db_client = MongoClient(gc.MONGO['path'], gc.MONGO[
                                    'id'], connect=gc.MONGO['connect'])

            db_name = gc.RETRO_TRANSFORMS_CHIRAL['database']
            collection = gc.RETRO_TRANSFORMS_CHIRAL['collection']
            TEMPLATE_DB = db_client[db_name][collection]
        for id, prob in zip(top_ids, probs):
            if load_all:
                template = templates[id]
            elif use_db:
                document = TEMPLATE_DB.find_one({'_id': ObjectId(templates[id][0])})
                template = doc_to_template(document, chiral)
            else:
                template = doc_to_template(templates[id], chiral)
            template['score'] = prob
            top_templates.append(template)
            cum_score += prob
            #End loop if max cumulative score is exceeded
            if cum_score >= max_cum_prob:
                break
        return top_templates

    def apply(self, x):
        # Each pair of vars is a weight and bias term
        # (only used for numpy)
        for i in range(0, len(self.vars), 2):
            last_layer = (i == len(self.vars)-2)
            W = self.vars[i]
            b = self.vars[i+1]
            x = np.matmul(x, W) + b
            if not last_layer:
                x = x * (x > 0)  # ReLU
        return x

    def get_topk_from_smi(self, smi='', k=100):
        if not smi:
            return []
        mol = Chem.MolFromSmiles(smi)
        if not mol:
            return []
        return self.get_topk_from_mol(mol, k=k)

    def sigmoid(x):
        """Returns sigmoid of x.

        Args:
            x (float): Input value.
        """
        return 1 / (1 + math.exp(-x))

def softmax(x):
    e_x = np.exp(x - np.max(x))
    return e_x / e_x.sum()

if __name__ == '__main__':
    model = RelevanceTemplatePrioritizer(use_tf=True)
    model.load_model()
    smis = ['CCCOCCC', 'CCCNc1ccccc1']
    for smi in smis:
        lst = model.get_topk_from_smi(smi)
        print('{} -> {}'.format(smi, lst))

    # model2 = RelevanceTemplatePrioritizer(use_tf=True)
    # model2.load_model()
    # for smi in smis:
    #     lst = model2.get_topk_from_smi(smi)
    #     print('{} -> {}'.format(smi, lst))

    # import time
    # time.sleep(10)
=======
        fp_length (int): Fingerprint length.
        fp_radius (int): Fingerprint radius.
    """

    def __init__(self, fp_length=2048, fp_radius=2):
        self.fp_length = fp_length
        self.fp_radius = fp_radius

    def load_model(self, model_path=gc.Relevance_Prioritization['trained_model_path'], **kwargs):
        """Loads a model to predict template priority.

        Args:
            model_path (str): Path to keras saved model to be loaded with
                tf.keras.models.load_model. **kwargs are passed to load_model
                to allow loading of custom_objects

        """
        self.model = tf.keras.models.load_model(model_path, **kwargs)

    def smiles_to_fp(self, smiles):
        """Converts SMILES string to fingerprint for use with template relevance model.

        Args:
            smiles (str): SMILES string to convert to fingerprint

        Returns:
            np.ndarray of np.float32: Fingerprint for given SMILES string.

        """
        mol = Chem.MolFromSmiles(smiles)
        if not mol:
            return np.zeros((self.fp_length,), dtype=np.float32)
        return np.array(
            AllChem.GetMorganFingerprintAsBitVect(
                mol, self.fp_radius, nBits=self.fp_length, useChirality=True
            ), dtype=np.float32
        )

    def predict(self, smiles, max_num_templates, max_cum_prob):
        """Predicts template priority given a SMILES string.

        Args:
            smiles (str): SMILES string of input molecule
            max_num_templates (int): Maximum number of template scores
                and indices to return
            max_cum_prob (float): Maximum cumulative probability of template
                scores to return. Scores and indices will be returned up until
                max_cum_prob is exceeded.

        Returns:
            (scores, indices): np.ndarrays of scores and indices for 
                prioritized templates
        """
        fp = self.smiles_to_fp(smiles)
        scores = self.model.predict(fp.reshape(1, -1)).reshape(-1)
        indices = np.argsort(-scores)[:max_num_templates]
        scores = softmax(scores[indices])
        truncate = np.argmax(np.cumsum(scores)>max_cum_prob)
        return scores[:truncate], indices[:truncate]




class TemplateRelevanceTFServingAPI(RelevanceTemplatePrioritizer):
    """Template relevance prioritization model served using TF serving.
    
    Attributes:
        hostname (str): hostname of service serving tf model.
        model_name (str): Name of model provided to tf serving.
        fp_length (int): Fingerprint length.
        fp_radius (int): Fingerprint radius.

    """
    def __init__(self, hostname, model_name, fp_length=2048, fp_radius=2):
        self.fp_length = fp_length
        self.fp_radius = fp_radius
        self.url = 'http://{}:8501/v1/models/{}:predict'.format(
            hostname, model_name
        )

    def load(self, model_path=None):
        """Override load method, no model to load"""
        pass

    def predict(self, smiles, max_num_templates, max_cum_prob):
        """Makes template relevance prediction using TF Serving API.

        Args:
            smiles (str): SMILES string of input molecule
            max_num_templates (int): Maximum number of template scores
                and indices to return
            max_cum_prob (float): Maximum cumulative probability of template
                scores to return. Scores and indices will be returned up until
                max_cum_prob is exceeded.

        Returns:
            (scores, indices): np.ndarrays of scores and indices for 
                prioritized templates
        """
        fp = self.smiles_to_fp(smiles).reshape(1, -1).tolist()
        resp = requests.post(self.url, json={'instances': fp})
        scores = np.array(resp.json()['predictions']).reshape(-1)
        indices = np.argsort(-scores)[:max_num_templates]
        scores = softmax(scores[indices])
        truncate = np.argmax(np.cumsum(scores)>max_cum_prob)
        return scores[:truncate], indices[:truncate]


if __name__ == '__main__':
    model = RelevanceTemplatePrioritizer()
    model.load_model()
    smis = ['CCCOCCC', 'CCCNc1ccccc1']
    for smi in smis:
        lst = model.predict(smi)
        print('{} -> {}'.format(smi, lst))
>>>>>>> 4413558b
<|MERGE_RESOLUTION|>--- conflicted
+++ resolved
@@ -4,340 +4,17 @@
 from rdkit.Chem import AllChem
 import numpy as np
 from makeit.utilities.io.logger import MyLogger
-<<<<<<< HEAD
-import math
-import sys
-import random
-import time
-import os
-import makeit.utilities.io.pickle as pickle
-import tensorflow as tf
-import math
-from bson.objectid import ObjectId
-from rdchiral.initialization import rdchiralReaction, rdchiralReactants
-from pymongo import MongoClient
-
-
-
-relevance_template_prioritizer_loc = 'relevance_template_prioritizer'
-
-def linearND(input_, output_size, scope, reuse=False, init_bias=0.0):
-    """??
-
-    Args:
-        input_ ():
-        output_size ():
-        scope ():
-        reuse (bool, optional) (default: {False})
-        init_bias (float, optional) (default: {0.0})
-
-    Returns:
-        ??
-    """
-    shape = input_.get_shape().as_list()
-    ndim = len(shape)
-    stddev = min(1.0 / math.sqrt(shape[-1]), 0.1)
-    with tf.variable_scope(scope, reuse=reuse):
-        W = tf.get_variable("Matrix", [shape[-1], output_size], tf.float32, tf.random_normal_initializer(stddev=stddev))
-    X_shape = tf.gather(tf.shape(input_), list(range(ndim-1)))
-    target_shape = tf.concat([X_shape, [output_size]], 0)
-    exp_input = tf.reshape(input_, [-1, shape[-1]])
-    if init_bias is None:
-        res = tf.matmul(exp_input, W)
-    else:
-        with tf.variable_scope(scope, reuse=reuse):
-            b = tf.get_variable("bias", [output_size], initializer=tf.constant_initializer(init_bias))
-        res = tf.matmul(exp_input, W) + b
-    res = tf.reshape(res, target_shape)
-    res.set_shape(shape[:-1] + [output_size])
-    return res
-
-def doc_to_template(document, chiral):
-    """Returns a template given a document from the database or file.
-
-    Args:
-        document (dict): Document of template from database or file.
-        chiral (bool): Whether to pay attention to chirality.
-
-    Returns:
-        dict: Retrosynthetic template.
-    """
-    if 'reaction_smarts' not in document:
-        return
-    reaction_smarts = str(document['reaction_smarts'])
-    if not reaction_smarts:
-        return
-
-    # different thresholds for chiral and non chiral reactions
-    chiral_rxn = False
-    for c in reaction_smarts:
-        if c in ('@', '/', '\\'):
-            chiral_rxn = True
-            break
-
-    # Define dictionary
-    template = {
-        'name':                 document['name'] if 'name' in document else '',
-        'reaction_smarts':      reaction_smarts,
-        'incompatible_groups':  document['incompatible_groups'] if 'incompatible_groups' in document else [],
-        'reference':            document['reference'] if 'reference' in document else '',
-        'references':           document['references'] if 'references' in document else [],
-        'rxn_example':          document['rxn_example'] if 'rxn_example' in document else '',
-        'explicit_H':           document['explicit_H'] if 'explicit_H' in document else False,
-        '_id':                  document['_id'] if '_id' in document else -1,
-        'product_smiles':       document['product_smiles'] if 'product_smiles' in document else [],
-        'necessary_reagent':    document['necessary_reagent'] if 'necessary_reagent' in document else '',
-        'efgs':                 document['efgs'] if 'efgs' in document else None,
-        'intra_only':           document['intra_only'] if 'intra_only' in document else False,
-        'dimer_only':           document['dimer_only'] if 'dimer_only' in document else False,
-    }
-    template['chiral'] = chiral_rxn
-
-    # Frequency/popularity score
-    template['count'] = document.get('count', 1)
-
-    # Define reaction in RDKit and validate
-    try:
-        # Force reactants and products to be one pseudo-molecule (bookkeeping)
-        reaction_smarts_one = '(' + reaction_smarts.replace('>>', ')>>(') + ')'
-
-        if chiral:
-            rxn = rdchiralReaction(str(reaction_smarts_one))
-            template['rxn'] = rxn
-        else:
-            rxn = AllChem.ReactionFromSmarts(
-                str(reaction_smarts_one))
-            if rxn.Validate()[1] == 0:
-                template['rxn'] = rxn
-            else:
-                template['rxn'] = None
-
-    except Exception as e:
-        if gc.DEBUG:
-            MyLogger.print_and_log('Couldnt load : {}: {}'.format(
-                reaction_smarts_one, e), relevance_template_prioritizer_loc, level=1)
-        template['rxn'] = None
-        template['rxn_f'] = None
-    return template
-=======
 import tensorflow as tf
 from scipy.special import softmax
 import requests
 
 relevance_template_prioritizer_loc = 'relevance_template_prioritizer'
 
->>>>>>> 4413558b
 
 class RelevanceTemplatePrioritizer(Prioritizer):
     """A template Prioritizer based on template relevance.
 
     Attributes:
-<<<<<<< HEAD
-        retro (bool):
-        FP_rad (int): Fingerprint radius.
-        FP_len (int): Fingerprint length.
-        vars (list of np.ndarry of np.ndarray of np.float32): Weights and bias
-            of model.
-        template_count (int): Maximum number of templates to prioritize.
-        max_cum_prob (float):
-        batch_size ():
-        NK (int):
-        session (tensorflow.python.client.session.Session):
-        input_mol (tensorflow.python.framework.ops.Tensor):
-        mol_hiddens (tensorflow.python.framework.ops.Tensor):
-        score (tensorflow.python.framework.ops.Tensor):
-        topk (tensorflow.python.framework.ops.Tensor):
-        coord (tensorflow.python.training.coordinator.Coordinator):
-    """
-
-    def __init__(self, retro=True, use_tf=True):
-        self.retro = retro
-        self.FP_len = 2048
-        self.FP_rad = 2
-        self.vars = []
-        self.template_count = 100
-        self.max_cum_prob = 1
-        self.batch_size = 1
-        self.NK = 100
-
-        if use_tf:
-            def load_model(depth=5, hidden_size=300, output_size=gc.Relevance_Prioritization['output_size']):
-                config = tf.ConfigProto()
-                config.gpu_options.allow_growth = True
-                self.session = tf.Session(config=config)
-                self.input_mol = tf.placeholder(tf.float32, [self.batch_size, self.FP_len])
-                self.mol_hiddens = tf.nn.relu(linearND(self.input_mol, hidden_size, scope="encoder0", reuse=tf.AUTO_REUSE))
-                for d in range(1, depth):
-                    self.mol_hiddens = tf.nn.relu(linearND(self.mol_hiddens, hidden_size, scope="encoder%i"%d, reuse=tf.AUTO_REUSE))
-
-                self.score = linearND(self.mol_hiddens, output_size, scope="output", reuse=tf.AUTO_REUSE)
-                _, self.topk = tf.nn.top_k(self.score, k=self.NK)
-
-                tf.global_variables_initializer().run(session=self.session)
-                from functools import reduce
-                size_func = lambda v: reduce(lambda x, y: x*y, v.get_shape().as_list())
-                n = sum(size_func(v) for v in tf.trainable_variables())
-                print("Model size: %dK" % (n/1000,))
-
-                self.coord = tf.train.Coordinator()
-                with open(gc.Relevance_Prioritization['trained_model_path_{}'.format(self.retro)], 'rb') as fid:
-                    variables = pickle.load(fid)
-                for i, v in enumerate(tf.trainable_variables()):
-                    assign_op = tf.assign(v, variables[i])
-                    self.session.run(assign_op)
-                    del assign_op
-                print('Loaded tf model from numpy arrays')
-
-        else:
-            def load_model():
-                with open(gc.Relevance_Prioritization['trained_model_path_{}'.format(self.retro)], 'rb') as fid:
-                    self.vars = pickle.load(fid)
-                if gc.DEBUG:
-                    MyLogger.print_and_log('Loaded relevance based template prioritization model from {}'.format(
-                    gc.Relevance_Prioritization['trained_model_path_{}'.format(self.retro)]), relevance_template_prioritizer_loc)
-                return self
-        self.load_model = load_model
-
-
-        if use_tf:
-            def get_topk_from_mol(mol, k=100):
-                fp = self.mol_to_fp(mol).astype(np.float32).reshape((1, self.FP_len))
-                cur_scores, = self.session.run([self.score], feed_dict={
-                    self.input_mol: fp,
-                })
-                indices = cur_scores[0,:].argsort()[-k:][::-1].tolist()
-                cur_scores.sort()
-                probs = softmax(cur_scores[0,:])
-                return probs[-k:][::-1].tolist(), indices
-
-        else:
-            def get_topk_from_mol(mol, k=100):
-                fp = self.mol_to_fp(mol).astype(np.float32)
-                cur_scores = self.apply(fp)
-                indices = cur_scores.argsort()[-k:][::-1].tolist()
-                cur_scores.sort()
-                probs = softmax(cur_scores)
-                return probs[-k:][::-1].tolist(), indices
-        self.get_topk_from_mol = get_topk_from_mol
-
-    def mol_to_fp(self, mol):
-        """Returns fingerprint of molecule.
-
-        Args:
-            mol (Chem.rdchem.Mol or None): Molecule to get fingerprint
-                of.
-
-        Returns:
-            np.ndarray of np.float32: Fingerprint of given molecule.
-        """
-        if mol is None:
-            return np.zeros((self.FP_len,), dtype=np.float32)
-        return np.array(AllChem.GetMorganFingerprintAsBitVect(mol, self.FP_rad, nBits=self.FP_len,
-                                                              useChirality=True), dtype=np.float32)
-
-    def smi_to_fp(self, smi):
-        """Returns fingerprint of molecule from given SMILES string.
-
-        Args:
-            smi (str): SMILES string of given molecule.
-        """
-        if not smi:
-            return np.zeros((self.FP_len,), dtype=np.float32)
-        return self.mol_to_fp(Chem.MolFromSmiles(smi))
-
-    def get_priority(self, input_tuple, **kwargs):
-        """Returns list of templates ordered by relevance.
-
-        Args:
-            input_tuple (2-tuple of (list of ??, ??)): Templates to get the
-                priority of.
-            **kwargs: Additional optional parameters. Used for template_count
-                and max_cum_prob.
-        """
-        (templates, target) = input_tuple
-        template_count = kwargs.get('template_count', 100)
-        max_cum_prob = kwargs.get('max_cum_prob', 0.995)
-        # Templates should be sorted by popularity for indices to be correct!
-        probs, top_ids = self.get_topk_from_smi(smi=target, k = min(template_count, len(templates)))
-        top_templates = []
-        cum_score = 0
-        mincount = kwargs.get('mincount', 25)
-        mincount_chiral = kwargs.get('mincount_chiral', 10)
-        chiral = kwargs.get('chiral', True)
-        use_db = kwargs.get('use_db', True)
-        load_all = kwargs.get('load_all', gc.PRELOAD_TEMPLATES)
-        if not load_all and use_db:
-            db_client = MongoClient(gc.MONGO['path'], gc.MONGO[
-                                    'id'], connect=gc.MONGO['connect'])
-
-            db_name = gc.RETRO_TRANSFORMS_CHIRAL['database']
-            collection = gc.RETRO_TRANSFORMS_CHIRAL['collection']
-            TEMPLATE_DB = db_client[db_name][collection]
-        for id, prob in zip(top_ids, probs):
-            if load_all:
-                template = templates[id]
-            elif use_db:
-                document = TEMPLATE_DB.find_one({'_id': ObjectId(templates[id][0])})
-                template = doc_to_template(document, chiral)
-            else:
-                template = doc_to_template(templates[id], chiral)
-            template['score'] = prob
-            top_templates.append(template)
-            cum_score += prob
-            #End loop if max cumulative score is exceeded
-            if cum_score >= max_cum_prob:
-                break
-        return top_templates
-
-    def apply(self, x):
-        # Each pair of vars is a weight and bias term
-        # (only used for numpy)
-        for i in range(0, len(self.vars), 2):
-            last_layer = (i == len(self.vars)-2)
-            W = self.vars[i]
-            b = self.vars[i+1]
-            x = np.matmul(x, W) + b
-            if not last_layer:
-                x = x * (x > 0)  # ReLU
-        return x
-
-    def get_topk_from_smi(self, smi='', k=100):
-        if not smi:
-            return []
-        mol = Chem.MolFromSmiles(smi)
-        if not mol:
-            return []
-        return self.get_topk_from_mol(mol, k=k)
-
-    def sigmoid(x):
-        """Returns sigmoid of x.
-
-        Args:
-            x (float): Input value.
-        """
-        return 1 / (1 + math.exp(-x))
-
-def softmax(x):
-    e_x = np.exp(x - np.max(x))
-    return e_x / e_x.sum()
-
-if __name__ == '__main__':
-    model = RelevanceTemplatePrioritizer(use_tf=True)
-    model.load_model()
-    smis = ['CCCOCCC', 'CCCNc1ccccc1']
-    for smi in smis:
-        lst = model.get_topk_from_smi(smi)
-        print('{} -> {}'.format(smi, lst))
-
-    # model2 = RelevanceTemplatePrioritizer(use_tf=True)
-    # model2.load_model()
-    # for smi in smis:
-    #     lst = model2.get_topk_from_smi(smi)
-    #     print('{} -> {}'.format(smi, lst))
-
-    # import time
-    # time.sleep(10)
-=======
         fp_length (int): Fingerprint length.
         fp_radius (int): Fingerprint radius.
     """
@@ -452,5 +129,4 @@
     smis = ['CCCOCCC', 'CCCNc1ccccc1']
     for smi in smis:
         lst = model.predict(smi)
-        print('{} -> {}'.format(smi, lst))
->>>>>>> 4413558b
+        print('{} -> {}'.format(smi, lst))