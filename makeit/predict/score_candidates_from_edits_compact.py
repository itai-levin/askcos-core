# Import relevant packages
from __future__ import print_function
from global_config import USE_STEREOCHEMISTRY
import numpy as np
import os
import sys
import argparse
import h5py # needed for save_weights, fails otherwise
from keras import backend as K 
from keras.models import Sequential, Model, model_from_json
from keras.layers import Dense, Activation, Input
from keras.layers.core import Flatten, Permute, Reshape, Dropout, Lambda
from keras.layers.wrappers import TimeDistributed
from keras.engine.topology import Merge, merge
from keras.optimizers import *
from keras.layers.convolutional import Convolution1D, Convolution2D
from keras.regularizers import l2
from keras.utils.np_utils import to_categorical
from makeit.embedding.descriptors import edits_to_vectors, oneHotVector # for testing
import rdkit.Chem as Chem
import theano.tensor as T
import cPickle as pickle
import matplotlib
matplotlib.use('Agg')
import matplotlib.pyplot as plt    # for visualization
import scipy.stats as ss
import itertools
import time
from makeit.utils.threadsafe import threadsafe_generator


def build(F_atom = 1, F_bond = 1, N_h1 = 100, N_h2 = 50, N_h3 = 0, inner_act = 'tanh', l2v = 0.0, lr = 0.0003, N_hf = 20, optimizer = Adadelta(), extra_outputs = False, absolute_score = False):
	'''
	Builds the feed forward model.

	N_e:  maximum number of edits of each type
	N_h1: number of hidden nodes in first layer
	N_h2: number of hidden nodes in second layer
	inner_act: activation function 
	'''
	if BASELINE_MODEL or HYBRID_MODEL:
		FPs = Input(shape = (None, 1024), name = "FPs")
		FP_features = TimeDistributed(Dense(N_hf, activation = inner_act), name = "FPs to features")(FPs)
		unscaled_FP_score = TimeDistributed(Dense(1, activation = 'linear'), name = "features to score")(FP_features)
		dynamic_flattener       = lambda x: T.reshape(x, (x.shape[0], x.shape[1]), ndim  = x.ndim-1)
		dynamic_flattener_shape = lambda x: (None, x[1])
		unscaled_FP_score_flat    = Lambda(dynamic_flattener, output_shape = dynamic_flattener_shape, name = "flatten_FP")(unscaled_FP_score)
	
	if BASELINE_MODEL:
		if absolute_score:
			score = unscaled_FP_score_flat 
		else:
			score = Activation('softmax', name = "scores to probs")(unscaled_FP_score_flat)
		model = Model(input = [FPs], 
			output = [score])
		model.summary()
		model.compile(loss = 'categorical_crossentropy', optimizer = optimizer, 
				metrics = ['accuracy'])
		return model

	h_lost    = Input(shape = (None, None, F_atom), name = "H_lost")
	h_gain    = Input(shape = (None, None, F_atom), name = "H_gain")
	bond_lost = Input(shape = (None, None, F_bond), name = "bond_lost")
	bond_gain = Input(shape = (None, None, F_bond), name = "bond_gain")

	# Combine along first three dimensions
	dynamic_reshaper       = lambda x: T.reshape(x, (x.shape[0] * x.shape[1] * x.shape[2], x.shape[3]), ndim  = x.ndim-2)
	dynamic_reshaper_shape = lambda x: (None,) + x[3:]

	h_lost_r    = Lambda(dynamic_reshaper, output_shape = dynamic_reshaper_shape, name = "flatten_H_lost")(h_lost)
	h_gain_r    = Lambda(dynamic_reshaper, output_shape = dynamic_reshaper_shape, name = "flatten_H_gain")(h_gain)
	bond_lost_r = Lambda(dynamic_reshaper, output_shape = dynamic_reshaper_shape, name = "flatten_bond_lost")(bond_lost)
	bond_gain_r = Lambda(dynamic_reshaper, output_shape = dynamic_reshaper_shape, name = "flatten_bond_gain")(bond_gain)

	h_lost_h1    = Dense(N_h1, activation = inner_act, W_regularizer = l2(l2v), name = "embed H_lost 1")(h_lost_r)
	h_gain_h1    = Dense(N_h1, activation = inner_act, W_regularizer = l2(l2v), name = "embed H_gain 1")(h_gain_r)
	bond_lost_h1 = Dense(N_h1, activation = inner_act, W_regularizer = l2(l2v), name = "embed bond_lost 1")(bond_lost_r)
	bond_gain_h1 = Dense(N_h1, activation = inner_act, W_regularizer = l2(l2v), name = "embed bond_gain 1")(bond_gain_r)

	N_h = N_h1

	if N_h2 > 0:
		h_lost_h2    = Dense(N_h2, activation = inner_act, W_regularizer = l2(l2v), name = "embed H_lost 2")(h_lost_h1)
		h_gain_h2    = Dense(N_h2, activation = inner_act, W_regularizer = l2(l2v), name = "embed H_gain 2")(h_gain_h1)
		bond_lost_h2 = Dense(N_h2, activation = inner_act, W_regularizer = l2(l2v), name = "embed bond_lost 2")(bond_lost_h1)
		bond_gain_h2 = Dense(N_h2, activation = inner_act, W_regularizer = l2(l2v), name = "embed bond_gain 2")(bond_gain_h1)
		N_h = N_h2

		if N_h3 > 0:
			h_lost_h    = Dense(N_h3, activation = inner_act, W_regularizer = l2(l2v), name = "embed H_lost 3")(h_lost_h2)
			h_gain_h    = Dense(N_h3, activation = inner_act, W_regularizer = l2(l2v), name = "embed H_gain 3")(h_gain_h2)
			bond_lost_h = Dense(N_h3, activation = inner_act, W_regularizer = l2(l2v), name = "embed bond_lost 3")(bond_lost_h2)
			bond_gain_h = Dense(N_h3, activation = inner_act, W_regularizer = l2(l2v), name = "embed bond_gain 3")(bond_gain_h2)
			N_h         = N_h3

		else:
			h_lost_h    = h_lost_h2
			h_gain_h    = h_gain_h2
			bond_lost_h = bond_lost_h2
			bond_gain_h = bond_gain_h2

	else:
		h_lost_h    = h_lost_h1
		h_gain_h    = h_gain_h1
		bond_lost_h = bond_lost_h1
		bond_gain_h = bond_gain_h1

	# Re-expand (using tricky Merge layer, where x[0] is actual data and x[1] is only used for shape)
	dynamic_unreshaper = lambda x: T.reshape(x[0], (x[1].shape[0], x[1].shape[1], x[1].shape[2], x[0].shape[1]), ndim  = x[0].ndim+2)
	dynamic_unreshaper_shape = lambda x: x[1][:3] + x[0][1:]

	h_lost_r2    = merge([h_lost_h, h_lost], mode = dynamic_unreshaper, output_shape = dynamic_unreshaper_shape, name = "expand H_lost edits")
	h_gain_r2    = merge([h_gain_h, h_gain], mode = dynamic_unreshaper, output_shape = dynamic_unreshaper_shape, name = "expand H_gain edits")
	bond_lost_r2 = merge([bond_lost_h, bond_lost], mode = dynamic_unreshaper, output_shape = dynamic_unreshaper_shape, name = "expand bond_lost edits")
	bond_gain_r2 = merge([bond_gain_h, bond_gain], mode = dynamic_unreshaper, output_shape = dynamic_unreshaper_shape, name = "expand bond_gain edits")

	# Add edits within a single candidate
	sum_along_axis2       = lambda x: K.sum(x, axis = 2)
	sum_along_axis2_shape = lambda x: x[:2] + x[3:]
	h_lost_sum    = Lambda(sum_along_axis2, output_shape = sum_along_axis2_shape, name = "sum H_lost")(h_lost_r2)
	h_gain_sum    = Lambda(sum_along_axis2, output_shape = sum_along_axis2_shape, name = "sum H_gain")(h_gain_r2)
	bond_lost_sum = Lambda(sum_along_axis2, output_shape = sum_along_axis2_shape, name = "sum bond_lost")(bond_lost_r2)
	bond_gain_sum = Lambda(sum_along_axis2, output_shape = sum_along_axis2_shape, name = "sum bond_gain")(bond_gain_r2)

	# Sum across edits in their intermediate representation
	net_sum = merge([h_lost_sum, h_gain_sum, bond_lost_sum, bond_gain_sum], mode = 'sum', name = "sum_across edits")

	feature_to_feature = Dense(N_hf, activation = inner_act, W_regularizer = l2(l2v))
	net_sum_h = TimeDistributed(feature_to_feature, name = "reaction embedding post-sum")(net_sum)

	unscaled_score = TimeDistributed(Dense(1, activation = 'linear'), name = "feature to score")(net_sum_h)

	# Flatten
	# Combine along first three dimensions
	dynamic_flattener       = lambda x: T.reshape(x, (x.shape[0], x.shape[1]), ndim  = x.ndim-1)
	dynamic_flattener_shape = lambda x: (None, x[1])

	unscaled_score_flat    = Lambda(dynamic_flattener, output_shape = dynamic_flattener_shape, name = "flatten")(unscaled_score)


	if HYBRID_MODEL:
		merged_score = merge([unscaled_score_flat , unscaled_FP_score_flat], mode = 'sum', name = "Merge FP contribution and edit contribution")
		if absolute_score:
			score = merged_score
		else:
			score = Activation('softmax', name = "scores to probs")(merged_score)
		model = Model(input = [h_lost, h_gain, bond_lost, bond_gain, FPs], 
			output = [score])
		model.summary()
		model.compile(loss = 'categorical_crossentropy', optimizer = optimizer, 
			metrics = ['accuracy'])
		return model
	


	if absolute_score:
		score = unscaled_score_flat 
	else:
		score = Activation('softmax', name = "scores to probs")(unscaled_score_flat)
	
	#score = unscaled_score_r

	if extra_outputs:
		model = Model(input = [h_lost, h_gain, bond_lost, bond_gain, reagents, solvent, temp], 
			output = [h_lost_sum, h_gain_sum, bond_lost_sum, bond_gain_sum, net_sum, net_sum_h, params, unscaled_score, score])
		return model

	model = Model(input = [h_lost, h_gain, bond_lost, bond_gain], 
		output = [score])

	model.summary()

	# Now compile
	model.compile(loss = 'categorical_crossentropy', optimizer = optimizer, 
			metrics = ['accuracy'])
	
	return model

@threadsafe_generator
def data_generator(start_at, end_at, batch_size, max_N_c = None, shuffle = False, allowable_batchNums = set()):
	'''This function generates batches of data from the
	pickle file since all the data can't fit in memory.

	The starting and ending indices are specified explicitly so the
	same function can be used for validation data as well

	Input tensors are generated on-the-fly so there is less I/O

	max_N_c is the maximum number of candidates to consider. This should ONLY be used
	for training, not for validation or testing.

	"mybatchnums" is a new list that contains the batch indices (across the whole dataset) that belong
	to this particular generator. This allows for CV splitting *outside* of this function.'''

	def bond_string_to_tuple(string):
		split = string.split('-')
		return (split[0], split[1], float(split[2]))

	fileInfo  = [() for j in range(start_at, end_at, batch_size)] # (filePos, startIndex, endIndex)
	batchDims = [() for j in range(start_at, end_at, batch_size)] # dimensions of each batch
	batchNums = np.array([i for (i, j) in enumerate(range(start_at, end_at, batch_size))]) # list to shuffle later

	# Keep returning forever and ever
	with open(DATA_FPATH, 'rb') as fid:

		# Do a first pass through the data
		legend_data = pickle.load(fid) # first doc is legend

		# Pre-load indeces
		CANDIDATE_EDITS_COMPACT = legend_data['candidate_edits_compact']
		ATOM_DESC_DICT          = legend_data['atom_desc_dict']
		REACTION_TRUE_ONEHOT    = legend_data['reaction_true_onehot']

		for i in range(start_at): pickle.load(fid) # throw away first ___ entries

		for k, startIndex in enumerate(range(start_at, end_at, batch_size)):
			endIndex = min(startIndex + batch_size, end_at)

			# Remember this starting position
			fileInfo[k] = (fid.tell(), startIndex, endIndex)

			N = endIndex - startIndex # number of samples this batch
			# print('Serving up examples {} through {}'.format(startIndex, endIndex))

			docs = [pickle.load(fid) for j in range(startIndex, endIndex)]

			# FNeed to figure out size of padded batch
			N_c = max([len(doc[REACTION_TRUE_ONEHOT]) for doc in docs])
			if type(max_N_c) != type(None): # allow truncation during training
				N_c = min(N_c, max_N_c)
			N_e1 = 1; N_e2 = 1; N_e3 = 1; N_e4 = 1;
			for i, doc in enumerate(docs):
				for (c, edit_string) in enumerate(doc[CANDIDATE_EDITS_COMPACT]):
					if c >= N_c: break
					edit_string_split = edit_string.split(';')
					N_e1 = max(N_e1, edit_string_split[0].count(',') + 1)
					N_e2 = max(N_e2, edit_string_split[1].count(',') + 1)
					N_e3 = max(N_e3, edit_string_split[2].count(',') + 1)
					N_e4 = max(N_e4, edit_string_split[3].count(',') + 1)

			# Remember sizes of x_h_lost, x_h_gain, x_bond_lost, x_bond_gain, reaction_true_onehot
			batchDim = (N, N_c, N_e1, N_e2, N_e3, N_e4)

			# print('The padded sizes of this batch will be: N, N_c, N_e1, N_e2, N_e3, N_e4')
			# print(batchDim)
			batchDims[k] = batchDim

		while True:

			if shuffle: np.random.shuffle(batchNums)

			for batchNum in batchNums:
				if batchNum not in allowable_batchNums: continue
				#print('data grabbed batchNum {}'.format(batchNum))

				(filePos, startIndex, endIndex) = fileInfo[batchNum]
				(N, N_c, N_e1, N_e2, N_e3, N_e4) = batchDims[batchNum]
				fid.seek(filePos)

				N = endIndex - startIndex # number of samples this batch
				# print('Serving up examples {} through {}'.format(startIndex, endIndex))

				docs = [pickle.load(fid) for j in range(startIndex, endIndex)]

				if BASELINE_MODEL or HYBRID_MODEL:
					x = np.zeros((N, N_c, 1024), dtype = np.float32) 

				# Initialize numpy arrays for x_h_lost, etc.
				x_h_lost = np.zeros((N, N_c, N_e1, F_atom), dtype=np.float32)
				x_h_gain = np.zeros((N, N_c, N_e2, F_atom), dtype=np.float32)
				x_bond_lost = np.zeros((N, N_c, N_e3, F_bond), dtype=np.float32)
				x_bond_gain = np.zeros((N, N_c, N_e4, F_bond), dtype=np.float32)
				reaction_true_onehot = np.zeros((N, N_c), dtype=np.float32)

				for i, doc in enumerate(docs):

					for (c, edit_string) in enumerate(doc[CANDIDATE_EDITS_COMPACT]):
						if c >= N_c: 
							break

						if BASELINE_MODEL or HYBRID_MODEL:
							x[i, c, :] = doc[legend_data['prod_FPs']][c]
						
						edit_string_split = edit_string.split(';')
						edits = [
							[atom_string for atom_string in edit_string_split[0].split(',') if atom_string],
							[atom_string for atom_string in edit_string_split[1].split(',') if atom_string],
							[bond_string_to_tuple(bond_string) for bond_string in edit_string_split[2].split(',') if bond_string],
							[bond_string_to_tuple(bond_string) for bond_string in edit_string_split[3].split(',') if bond_string],
						]

						try:
							edit_h_lost_vec, edit_h_gain_vec, \
								edit_bond_lost_vec, edit_bond_gain_vec = edits_to_vectors(edits, None, atom_desc_dict = doc[ATOM_DESC_DICT], ORIGINAL_VERSION = True)
						except KeyError as e: # sometimes molAtomMapNumber not found if hydrogens were explicit
							continue

						for (e, edit_h_lost) in enumerate(edit_h_lost_vec):
							if e >= N_e1: raise ValueError('N_e1 not large enough!')
							x_h_lost[i, c, e, :] = edit_h_lost
						for (e, edit_h_gain) in enumerate(edit_h_gain_vec):
							if e >= N_e2: raise ValueError('N_e2 not large enough!')
							x_h_gain[i, c, e, :] = edit_h_gain
						for (e, edit_bond_lost) in enumerate(edit_bond_lost_vec):
							if e >= N_e3: raise ValueError('N_e3 not large enough!')
							x_bond_lost[i, c, e, :] = edit_bond_lost
						for (e, edit_bond_gain) in enumerate(edit_bond_gain_vec):
							if e >= N_e4: raise ValueRrror('N_e4 not large enough!')
							x_bond_gain[i, c, e, :] = edit_bond_gain

					# Add truncated reaction true (eventually will not truncate)
					if type(max_N_c) == type(None):
						reaction_true_onehot[i, :len(doc[REACTION_TRUE_ONEHOT])] = doc[REACTION_TRUE_ONEHOT]
					else:
						reaction_true_onehot[i, :min(len(doc[REACTION_TRUE_ONEHOT]), max_N_c)] = doc[REACTION_TRUE_ONEHOT][:max_N_c]

				# Get rid of NaNs
				x_h_lost[np.isnan(x_h_lost)] = 0.0
				x_h_gain[np.isnan(x_h_gain)] = 0.0
				x_bond_lost[np.isnan(x_bond_lost)] = 0.0
				x_bond_gain[np.isnan(x_bond_gain)] = 0.0
				x_h_lost[np.isinf(x_h_lost)] = 0.0
				x_h_gain[np.isinf(x_h_gain)] = 0.0
				x_bond_lost[np.isinf(x_bond_lost)] = 0.0
				x_bond_gain[np.isinf(x_bond_gain)] = 0.0

				# print('Batch {} to {}'.format(startIndex, endIndex))
				# yield (x, y) as tuple, but each one is a list

				y = reaction_true_onehot

				if BASELINE_MODEL:
					yield ([x], [y])

				elif HYBRID_MODEL:
					yield (
						[
							x_h_lost,
							x_h_gain,
							x_bond_lost,
							x_bond_gain,
							x
						],
						[
							y,
						],
					)

				else:

					yield (
						[
							x_h_lost,
							x_h_gain,
							x_bond_lost,
							x_bond_gain,
						],
						[
							y,
						],
					)

@threadsafe_generator
def label_generator(start_at, end_at, batch_size, allowable_batchNums = set()):
	'''This function generates labels to match the data generated
	by data_generator'''

	filePos_start_at = -1

	# Keep returning forever and ever
	with open(LABELS_FPATH, 'rb') as fid:
		while True:
			# Is this the first iteration?
			if filePos_start_at == -1:

				# Remember where data starts
				legend_labels = pickle.load(fid) # first doc is legend
				CANDIDATE_SMILES = legend_labels['candidate_smiles']
				CANDIDATE_EDITS  = legend_labels['candidate_edits_compact']
				REACTION_TRUE    = legend_labels['reaction_true']
				RXDID            = legend_labels['rxdid']

				for i in range(start_at): pickle.load(fid) # throw away first ___ entries
				filePos_start_at = fid.tell()

			else:
				fid.seek(filePos_start_at)

			for batchNum, startIndex in enumerate(range(start_at, end_at, batch_size)):
				
				endIndex = min(startIndex + batch_size, end_at)

				docs = [pickle.load(fid) for j in range(startIndex, endIndex)]
				
				if batchNum not in allowable_batchNums: continue
				yield {
					'candidate_smiles': [doc[CANDIDATE_SMILES] for doc in docs],
					'candidate_edits':  [doc[CANDIDATE_EDITS] for doc in docs],
					'reaction_true':    [doc[REACTION_TRUE] for doc in docs],
					'rxdid':            [doc[RXDID] for doc in docs]
				}

			filePos_start_at = -1

def get_data(max_N_c = None, shuffle = False):
	'''Creates a dictionary defining data generators for 
	training and validation given pickled data/label files

	max_N_c and shuffle only refers to training data'''

	with open(DATA_FPATH, 'rb') as fid:
		legend_data = pickle.load(fid)
	with open(LABELS_FPATH, 'rb') as fid:
		legend_labels = pickle.load(fid)

	N_samples =  legend_data['N_examples']

	# New approach: each generator takes whole set, but use allowable_batchNums to filter down
	from sklearn.cross_validation import KFold
	pseudoRandomCV = KFold(len(range(0, N_samples, batch_size)), n_folds = 5, shuffle = True, random_state = 0)
	
	# Stupid solution since KFold can't be indexed
	for i, (trainval_batches, test_batches) in enumerate(pseudoRandomCV):
		if i == (FOLD_NUM - 1): break

	print(trainval_batches)
	np.random.seed(0)
	np.random.shuffle(trainval_batches)
	train_batches = trainval_batches[:int(len(trainval_batches) * split_ratio[0] / (split_ratio[0] + split_ratio[1]))]
	val_batches   = trainval_batches[int(len(trainval_batches) * split_ratio[0] / (split_ratio[0] + split_ratio[1])):]


	print('Train batches: {}'.format(train_batches))
	print('Val batches: {}'.format(val_batches))
	print('Test batches: {}'.format(test_batches))
	
	N_train = len(train_batches) * batch_size
	N_val = len(val_batches) * batch_size
	N_test = len(test_batches) * batch_size
	print('Total number of samples: {}'.format(N_samples))
	print('Training   on {}% - {}'.format(split_ratio[0]*100, N_train))
	print('Validating on {}% - {}'.format(split_ratio[1]*100, N_val))
	print('Testing    on {}% - {}'.format((1-split_ratio[1]-split_ratio[0])*100, N_test))

	return {
		'N_samples': N_samples,
		'N_train': N_train,
		#
		'train_generator': data_generator(0, N_samples, batch_size, max_N_c = max_N_c, shuffle = shuffle, allowable_batchNums = train_batches),
		'train_label_generator': label_generator(0, N_samples, batch_size, allowable_batchNums = train_batches),
		'train_nb_samples': N_train,
		#
		'val_generator': data_generator(0, N_samples, batch_size, allowable_batchNums = val_batches),
		'val_label_generator': label_generator(0, N_samples, batch_size, allowable_batchNums = val_batches),
		'val_nb_samples': N_val,
		#
		'test_generator': data_generator(0, N_samples, batch_size, allowable_batchNums = test_batches),
		'test_label_generator': label_generator(0, N_samples, batch_size, allowable_batchNums = test_batches),
		'test_nb_samples': N_test,
		#
		#
		'batch_size': batch_size,
	}

def train(model, data):
	'''Trains the Keras model'''

	# Add additional callbacks
	from keras.callbacks import ModelCheckpoint, CSVLogger, EarlyStopping
	callbacks = [
		ModelCheckpoint(WEIGHTS_FPATH, save_weights_only = True), # save every epoch
		CSVLogger(HIST_FPATH),
		EarlyStopping(patience = 5),
	]

	try:
		hist = model.fit_generator(data['train_generator'], 
			samples_per_epoch = data['train_nb_samples'],
			nb_epoch = nb_epoch, 
			validation_data = data['val_generator'],
			nb_val_samples = data['val_nb_samples'],
			#pickle_safe = True,
			callbacks = callbacks,
			verbose = 1,
		)

	except KeyboardInterrupt:
		print('Stopped training early!')

def test(model, data):
	'''
	Given a trained model and a list of samples, this function tests
	the model
	'''

	print('Testing model')

	fid = open(TEST_FPATH, 'w')
	fid.write('{}\t{}\t{}\t{}\t{}\t{}\t{}\t{}\t{}\t{}\t{}\n'.format(
		'reaction_smiles', 'train/val', 
		'true_edit', 'prob_true_edit', 
		'predicted_edit(or no. 2)', 'prob_predicted_edit(or no. 2)',
		'rank_true_edit', 'true_smiles', 'predicted_smiles(or no. 2)',
		'RXD_id','yield_true',
	))

	def test_on_set(fid, dataset, data_generator, label_generator, num_batches):
		'''Helper function that works for both training and validation sets'''
		print('Testing on {} data'.format(dataset))
		# Need to process data using generator

		our_preds = []
		true_preds = []
		corr = 0

		for batch_num in range(num_batches):
			(x, y) = data_generator.next()
			labels = label_generator.next()
			#raw_input('pause...')
			y = y[0] # only one output, which is True/False or yield
		
			# TODO: pre-fetch data in queue
			preds = model.predict_on_batch(x)

			for i in range(preds.shape[0]): 

				edits = labels['candidate_edits'][i]
				pred = preds[i, :] 

				trueprob = pred[y[i,:] != 0][0] # prob assigned to true outcome
				rank_true_edit = 1 + len(pred) - (ss.rankdata(pred))[np.argmax(y[i,:])]
				
				true_preds.append(trueprob)
				our_preds.append(pred[np.argmax(y[i,:])])
				if np.argmax(pred) == np.argmax(y[i,:]):
					corr += 1
				
				# Get most informative labels for the highest predictions
				if rank_true_edit != 1:
					# record highest probability
					most_likely_edit_i = np.argmax(pred)
					most_likely_prob   = np.max(pred)
				else:
					# record number two prediction
					most_likely_edit_i = np.argmax(pred[pred != np.max(pred)])
					most_likely_prob   = np.max(pred[pred != np.max(pred)])
				trueyield = 0.0

				try:
					most_likely_smiles = labels['candidate_smiles'][i][most_likely_edit_i]
					most_likely_edit   = edits[most_likely_edit_i]
				except IndexError:
					most_likely_smiles = 'no_reaction'
					most_likely_edit   = 'no_reaction'


				fid.write('{}\t{}\t{}\t{}\t{}\t{}\t{}\t{}\t{}\t{}\t{}\n'.format(
					labels['reaction_true'][i], dataset, 
					edits[np.argmax(y[i,:])], trueprob, 
					most_likely_edit, most_likely_prob,
					rank_true_edit, labels['reaction_true'][i].split('>')[-1], 
					most_likely_smiles, labels['rxdid'][i], trueyield
				))

		return our_preds, corr

	train_preds, train_corr = test_on_set(fid, 'train', data['train_generator'], 
		data['train_label_generator'], 
		int(np.ceil(data['train_nb_samples']/float(data['batch_size'])))
	)
	val_preds, val_corr = test_on_set(fid, 'val', data['val_generator'], 
		data['val_label_generator'], 
		int(np.ceil(data['val_nb_samples']/float(data['batch_size'])))
	)
	test_preds, test_corr = test_on_set(fid, 'test', data['test_generator'], 
		data['test_label_generator'], 
		int(np.ceil(data['test_nb_samples']/float(data['batch_size'])))
	)

	fid.close()
	
	train_acc = train_corr / float(len(train_preds))
	val_acc = val_corr / float(len(val_preds))
	test_acc = test_corr / float(len(test_preds))

	train_preds = np.array(train_preds)
	val_preds = np.array(val_preds)
	test_preds = np.array(test_preds)

	def histogram(array, title, path, acc):
		acc = int(acc * 1000)/1000. # round3
		try:
			# Visualize in histogram
			weights = np.ones_like(array) / len(array)
			plt.clf()
			n, bins, patches = plt.hist(array, np.arange(0, 1.02, 0.02), facecolor = 'blue', alpha = 0.5, weights = weights)
			plt.xlabel('Assigned probability to true product')
			plt.ylabel('Normalized frequency')
			plt.title('Histogram of pseudo-probabilities - {} (N={},acc={})'.format(title, len(array), acc))
			plt.axis([0, 1, 0, 1])
			plt.grid(True)
			plt.savefig(path, bbox_inches = 'tight')
		except:
			pass

	histogram(train_preds, 'TRAIN', HISTOGRAM_FPATH('train'), train_acc)
	histogram(val_preds, 'VAL', HISTOGRAM_FPATH('val'), val_acc)
	histogram(test_preds, 'TEST', HISTOGRAM_FPATH('test'), test_acc)


if __name__ == '__main__':

	np.random.seed(0)
	
	parser = argparse.ArgumentParser()
	parser.add_argument('--nb_epoch', type = int, default = 200,
						help = 'Max number of epochs to train for, default 200')
	parser.add_argument('--batch_size', type = int, default = 20,
						help = 'Batch size, default 200')
	parser.add_argument('--Nh1', type = int, default = 200,
						help = 'Number of hidden nodes in first layer, default 100')
	parser.add_argument('--Nh2', type = int, default = 100,
						help = 'Number of hidden nodes in second layer, default 50')
	parser.add_argument('--Nh3', type = int, default = 50,
						help = 'Number of hidden nodes in third layer, ' + 
								'immediately before summing, default 50')
	parser.add_argument('--Nhf', type = int, default = 50,
						help = 'Number of hidden nodes in layer between summing ' +
								'and final score, default 50')
	parser.add_argument('--tag', type = str, default = str(time.time()),
						help = 'Tag for this model')
	parser.add_argument('--retrain', type = bool, default = False,
		                help = 'Retrain with loaded weights, default False')
	parser.add_argument('--test', type = bool, default = False,
						help = 'Test model only, default False')
	parser.add_argument('--l2', type = float, default = 0.0,
						help = 'l2 regularization parameter for each Dense layer, default 0.0')
	parser.add_argument('--data_tag', type = str, default = 'makeit/predict/lowe_data_edits/lowe',
		                help = 'Data file tag, default makeit/predict/lowe_data_edits/lowe')
	parser.add_argument('--lr', type = float, default = 0.01, 
						help = 'Learning rate, default 0.01')
	parser.add_argument('--Nc', type = int, default = 1000,
			help = 'Number of candidates to truncate to during training, default 1000')
	parser.add_argument('--optimizer', type = str, default = 'adadelta',
			help = 'Optimizer to use, default adadelta')
	parser.add_argument('--inner_act', type = str, default = 'tanh',
			help = 'Inner activation function, default "tanh" ')
	parser.add_argument('--fold', type = int, default = 1, 
						help = 'Which fold of the 5-fold CV is this? Defaults 1')
	parser.add_argument('--baseline', type = int, default = 0 ,
					help = 'Baseline fingerprint model? Default 0')
	parser.add_argument('--hybrid', type = int, default = 0, 
					help = 'Hybrid fingerprint +edit model? default 0')
	parser.add_argument('--sandbox', type = int, default = 0,
					help = 'Sandbox mode, default 0')


	args = parser.parse_args()

	
	nb_epoch           = int(args.nb_epoch)
	batch_size         = int(args.batch_size)
	N_h1               = int(args.Nh1)
	N_h2               = int(args.Nh2)
	N_h3               = int(args.Nh3)
	N_hf               = int(args.Nhf)
	l2v                = float(args.l2)
	lr                 = float(args.lr)
	max_N_c            = int(args.Nc) # number of candidate edit sets
	optimizer          = args.optimizer
	inner_act          = args.inner_act
	FOLD_NUM           = int(args.fold)
	BASELINE_MODEL     = bool(int(args.baseline))
	HYBRID_MODEL       = bool(int(args.hybrid))

	# THIS_FOLD_OUT_OF_FIVE = int(args.fold)
	tag = args.tag + str(args.fold)

	split_ratio = (0.7, 0.1) # 80% training, 10% validation, balance testing

	if optimizer == 'sgd':
		opt  = SGD(lr = lr, decay = 1e-4, momentum = 0.9)
	elif optimizer == 'adam':
		opt = Adam(lr = lr)
	elif optimizer == 'adadelta':
		opt = Adadelta()
		print('Because Adadelta was selected, ignoring lr setting')
	else:
		raise ValueError('Unrecognized optimizer')

	# Labels
	FROOT = os.path.join(os.path.dirname(os.path.abspath(__file__)), 'output')
	FROOT = os.path.join(FROOT, tag)
	if not os.path.isdir(FROOT):
		print(FROOT)
		os.mkdir(FROOT)
	MODEL_FPATH = os.path.join(FROOT, 'model.json')
	WEIGHTS_FPATH = os.path.join(FROOT, 'weights.h5')
	HIST_FPATH = os.path.join(FROOT, 'hist.csv')
	TEST_FPATH = os.path.join(FROOT, 'probs.dat')
	HISTOGRAM_FPATH = lambda x: os.path.join(FROOT, 'histogram {}.png'.format(x))
	ARGS_FPATH = os.path.join(FROOT, 'args.json')

	with open(ARGS_FPATH, 'w') as fid:
		import json
		json.dump(args.__dict__, fid)

	DATA_FPATH = '{}_data.pickle'.format(args.data_tag)
	LABELS_FPATH = '{}_labels.pickle'.format(args.data_tag)

	this_dir = os.getcwd()
	mol = Chem.MolFromSmiles('[CH3:1][CH3:2]')
	(a, _, b, _) = edits_to_vectors((['1'],[],[('1','2',1.0)],[]), mol, ORIGINAL_VERSION = True)
	os.chdir(this_dir)

	F_atom = len(a[0])
	F_bond = len(b[0])

	if bool(args.retrain):
		print('Reloading from file')
<<<<<<< HEAD
		model = build(F_atom = F_atom, F_bond = F_bond, N_h1 = N_h1, 
				N_h2 = N_h2, N_h3 = N_h3, N_hf = N_hf, l2v = l2v, lr = lr, optimizer = opt, inner_act = inner_act)
=======
		rebuild = raw_input('Do you want to rebuild from scratch instead of loading from file? [n/y] ')
		if rebuild == 'y':
			model = build(F_atom = F_atom, F_bond = F_bond, N_h1 = N_h1, 
				N_h2 = N_h2, N_h3 = N_h3, N_hf = N_hf, l2v = l2v, lr = lr, optimizer = opt, inner_act = inner_act,
				extra_outputs = False)
		else:
			model = model_from_json(open(MODEL_FPATH).read())
			model.compile(loss = 'categorical_crossentropy', 
			optimizer = opt,
			metrics = ['accuracy'])
>>>>>>> 5c218d55
		model.load_weights(WEIGHTS_FPATH)
	else:
		model = build(F_atom = F_atom, F_bond = F_bond, N_h1 = N_h1, N_h2 = N_h2, N_h3 = N_h3, N_hf = N_hf, l2v = l2v, lr = lr, inner_act = inner_act, optimizer = opt)
		try:
			with open(MODEL_FPATH, 'w') as outfile:
				outfile.write(model.to_json())
		except:
			print('could not write model to json')

	if bool(args.sandbox):
		
		INFO_FPATH = os.path.join(FROOT, 'weight_info.txt')
		with open(INFO_FPATH, 'w') as fid:

			fid.write('Index\tHlost\tHgain\tBondlost(1)\tBondlost(2)\tBondgain(1)\tBondgain(2)\n')
			(W1, b1) = model.get_layer(name = "embed H_lost 1").get_weights()
			(W2, b2) = model.get_layer(name = "embed H_lost 2").get_weights()
			(W3, b3) = model.get_layer(name = "embed H_lost 3").get_weights()
			(W4, b4) = model.get_layer(name = "reaction embedding post-sum").get_weights()
			(W5, b5) = model.get_layer(name = "feature to score").get_weights()
			Wtotal_Hlost = np.dot(np.dot(np.dot(np.dot(W1, W2), W3), W4), W5).flatten()

			(W1, b1) = model.get_layer(name = "embed H_gain 1").get_weights()
			(W2, b2) = model.get_layer(name = "embed H_gain 2").get_weights()
			(W3, b3) = model.get_layer(name = "embed H_gain 3").get_weights()
			(W4, b4) = model.get_layer(name = "reaction embedding post-sum").get_weights()
			(W5, b5) = model.get_layer(name = "feature to score").get_weights()
			Wtotal_Hgain = np.dot(np.dot(np.dot(np.dot(W1, W2), W3), W4), W5).flatten()

			(W1, b1) = model.get_layer(name = "embed bond_lost 1").get_weights()
			(W2, b2) = model.get_layer(name = "embed bond_lost 2").get_weights()
			(W3, b3) = model.get_layer(name = "embed bond_lost 3").get_weights()
			(W4, b4) = model.get_layer(name = "reaction embedding post-sum").get_weights()
			(W5, b5) = model.get_layer(name = "feature to score").get_weights()
			Wtotal_bondlost = np.dot(np.dot(np.dot(np.dot(W1, W2), W3), W4), W5).flatten()

			(W1, b1) = model.get_layer(name = "embed bond_gain 1").get_weights()
			(W2, b2) = model.get_layer(name = "embed bond_gain 2").get_weights()
			(W3, b3) = model.get_layer(name = "embed bond_gain 3").get_weights()
			(W4, b4) = model.get_layer(name = "reaction embedding post-sum").get_weights()
			(W5, b5) = model.get_layer(name = "feature to score").get_weights()
			Wtotal_bondgain = np.dot(np.dot(np.dot(np.dot(W1, W2), W3), W4), W5).flatten()

			offset = F_bond - F_atom
			for i in range(offset):

				if i < F_atom:
					fid.write('{}\t{}\t{}\t{}\t{}\t{}\t{}\n'.format(i, Wtotal_Hlost[i], Wtotal_Hgain[i], 
						Wtotal_bondlost[i], Wtotal_bondlost[i + offset],
						Wtotal_bondgain[i], Wtotal_bondgain[i + offset]))
				else:
					fid.write('{}\t\t\t{}\t\t{}\t\n'.format(i, Wtotal_bondlost[i], Wtotal_bondgain[i]))




		while True:
			try:
				command = raw_input('Command: ')
				exec command
			except Exception as e:
				print(e)
				continue 


	if bool(args.test):
		data = get_data(max_N_c = max_N_c, shuffle = False)
		test(model, data)
		quit(1)
	data = get_data(max_N_c = max_N_c, shuffle = True)
	train(model, data)
	model.save_weights(WEIGHTS_FPATH, overwrite = True) 
	data = get_data(max_N_c = max_N_c, shuffle = False)

	test(model, data)<|MERGE_RESOLUTION|>--- conflicted
+++ resolved
@@ -373,6 +373,8 @@
 			# Is this the first iteration?
 			if filePos_start_at == -1:
 
+				fid.seek(0)
+
 				# Remember where data starts
 				legend_labels = pickle.load(fid) # first doc is legend
 				CANDIDATE_SMILES = legend_labels['candidate_smiles']
@@ -606,6 +608,167 @@
 	histogram(train_preds, 'TRAIN', HISTOGRAM_FPATH('train'), train_acc)
 	histogram(val_preds, 'VAL', HISTOGRAM_FPATH('val'), val_acc)
 	histogram(test_preds, 'TEST', HISTOGRAM_FPATH('test'), test_acc)
+
+def test_mask(model, data):
+	'''
+	Given a trained model and a list of samples, this function tests
+	the model while masking inputs with average values from the training set
+	'''
+
+	masks = [
+		(0, 'H_lost', [0], 'Crippen contribution to logP'),
+		(0, 'H_lost', [1], 'Crippen contribution to MR'),
+		(0, 'H_lost', [2], 'TPSA contribution'),
+		(0, 'H_lost', [3], 'Labute ASA'),
+		(0, 'H_lost', [4], 'Estate Index'),
+		(0, 'H_lost', [5], 'Gasteiger partial charge'),
+		(0, 'H_lost', [6], 'Gasteiger H partial charge'),
+		(0, 'H_lost', range(7, 18), 'Atomic number as one-hot'),
+		(0, 'H_lost', range(18, 24), 'Number of neighbors as one-hot'),
+		(0, 'H_lost', range(24, 29), 'Number of hydrogens as one-hot'),
+		(0, 'H_lost', [29], 'Formal charge'),
+		(0, 'H_lost', [30], 'Is in ring'),
+		(0, 'H_lost', [31], 'Is aromatic'),
+		#
+		(1, 'H_gain', [0], 'Crippen contribution to logP'),
+		(1, 'H_gain', [1], 'Crippen contribution to MR'),
+		(1, 'H_gain', [2], 'TPSA contribution'),
+		(1, 'H_gain', [3], 'Labute ASA'),
+		(1, 'H_gain', [4], 'Estate Index'),
+		(1, 'H_gain', [5], 'Gasteiger partial charge'),
+		(1, 'H_gain', [6], 'Gasteiger H partial charge'),
+		(1, 'H_gain', range(7, 18), 'Atomic number as one-hot'),
+		(1, 'H_gain', range(18, 24), 'Number of neighbors as one-hot'),
+		(1, 'H_gain', range(24, 29), 'Number of hydrogens as one-hot'),
+		(1, 'H_gain', [29], 'Formal charge'),
+		(1, 'H_gain', [30], 'Is in ring'),
+		(1, 'H_gain', [31], 'Is aromatic'),
+		#
+		(2, 'bond_lost', [0, 36], 'Crippen contribution to logP'),
+		(2, 'bond_lost', [1, 37], 'Crippen contribution to MR'),
+		(2, 'bond_lost', [2, 38], 'TPSA contribution'),
+		(2, 'bond_lost', [3, 39], 'Labute ASA'),
+		(2, 'bond_lost', [4, 40], 'Estate Index'),
+		(2, 'bond_lost', [5, 41], 'Gasteiger partial charge'),
+		(2, 'bond_lost', [6, 42], 'Gasteiger H partial charge'),
+		(2, 'bond_lost', range(7, 18) + range(43, 54), 'Atomic number as one-hot'),
+		(2, 'bond_lost', range(18, 24) + range(54, 60), 'Number of neighbors as one-hot'),
+		(2, 'bond_lost', range(24, 29) + range(60, 65), 'Number of hydrogens as one-hot'),
+		(2, 'bond_lost', [29, 65], 'Formal charge'),
+		(2, 'bond_lost', [30, 66], 'Is in ring'),
+		(2, 'bond_lost', [31, 67], 'Is aromatic'),
+		(2, 'bond_lost', [32], 'Is single'),
+		(2, 'bond_lost', [33], 'Is aromatic'),
+		(2, 'bond_lost', [34], 'Is double'),
+		(2, 'bond_lost', [35], 'Is triple'),
+		#
+		(3, 'bond_gain', [0, 36], 'Crippen contribution to logP'),
+		(3, 'bond_gain', [1, 37], 'Crippen contribution to MR'),
+		(3, 'bond_gain', [2, 38], 'TPSA contribution'),
+		(3, 'bond_gain', [3, 39], 'Labute ASA'),
+		(3, 'bond_gain', [4, 40], 'Estate Index'),
+		(3, 'bond_gain', [5, 41], 'Gasteiger partial charge'),
+		(3, 'bond_gain', [6, 42], 'Gasteiger H partial charge'),
+		(3, 'bond_gain', range(7, 18) + range(43, 54), 'Atomic number as one-hot'),
+		(3, 'bond_gain', range(18, 24) + range(54, 60), 'Number of neighbors as one-hot'),
+		(3, 'bond_gain', range(24, 29) + range(60, 65), 'Number of hydrogens as one-hot'),
+		(3, 'bond_gain', [29, 65], 'Formal charge'),
+		(3, 'bond_gain', [30, 66], 'Is in ring'),
+		(3, 'bond_gain', [31, 67], 'Is aromatic'),
+		(3, 'bond_gain', [32], 'Is single'),
+		(3, 'bond_gain', [33], 'Is aromatic'),
+		(3, 'bond_gain', [34], 'Is double'),
+		(3, 'bond_gain', [35], 'Is triple'),
+	]
+	values = []
+
+	print('Testing model')
+
+	fid = open(MASKTEST_FPATH, 'w')
+	fid.write('{}\t{}\t{}\t{}\t{}\n'.format(
+		'Edit index', 'Edit type', 'Indices', 'Description', 'Test set accuracy'
+	))
+
+
+	train_data_generator = data['train_generator']
+	train_label_generator = data['train_label_generator']
+	train_num_batches = int(np.ceil(data['train_nb_samples']/float(data['batch_size'])))
+
+
+	test_data_generator = data['test_generator']
+	test_label_generator = data['test_label_generator']
+	test_num_batches = int(np.ceil(data['test_nb_samples']/float(data['batch_size'])))
+
+
+	for (edit_index, edit_type, indices, description) in masks:
+
+		avg_value = np.zeros((len(indices),), dtype = np.float32)
+		N = 0
+
+		for batch_num in range(train_num_batches):
+			(x, y) = train_data_generator.next()
+			# use fact that true outcome is always candidate 0
+			# average across candidates AND across edits
+			edit_slice = x[edit_index]
+			# print(edit_slice.shape)
+
+			true_edit_slice = edit_slice[:, 0, :, :]
+			
+			has_edit = np.any(true_edit_slice != 0.0, axis = -1)	
+			# print('has_edit')
+			# print(has_edit)
+			# print(has_edit.shape)
+
+			for k, index in enumerate(indices):
+				value_slice = true_edit_slice[:, :, index]
+				# print('value slice')
+				# print(value_slice)
+				# print(value_slice.shape)
+
+				# print('value slice_hasedit')
+				# print(value_slice[has_edit])
+				# print(value_slice[has_edit].shape)
+
+				# print(avg_value)
+				avg_value[k] += np.mean(value_slice[has_edit])
+				# print(avg_value)
+
+		avg_value = avg_value / float(train_num_batches)
+		print('For masks {}, {}, {}, {}, average value {}'.format(edit_index, edit_type, str(indices), description, avg_value))
+
+		corr = 0
+		N = 0
+		for batch_num in range(test_num_batches):
+			(x, y) = test_data_generator.next()
+			labels = test_label_generator.next()
+
+			edit_slice = x[edit_index]
+			has_edit = np.any(has_edit != 0.0, axis = -1)	
+			
+			# Overwrite value with average
+			for k, index in enumerate(indices):
+				# print('this index index {}, index {}'.format(k, index))
+				# print(x[edit_index].shape)
+				# print(x[edit_index][:, :, :, index].shape)
+				x[edit_index][:, :, :, index][has_edit] = avg_value[k]
+
+			y = y[0] # only one output, which is True/False or yield
+		
+			# TODO: pre-fetch data in queue
+			preds = model.predict_on_batch(x)
+
+			for i in range(preds.shape[0]): 
+				N += 1
+				if np.argmax(preds[i, :]) == np.argmax(y[i,:]):
+					corr += 1
+				
+		fid.write('{}\t{}\t{}\t{}\t{}\n'.format(
+			edit_index, edit_type, indices, description, corr / float(N),
+		))
+
+		print('Using masks {}, {}, {}, {}, accuracy {}'.format(edit_index, edit_type, indices, description, corr / float(N)))
+
+	fid.close()
 
 
 if __name__ == '__main__':
@@ -653,6 +816,8 @@
 					help = 'Hybrid fingerprint +edit model? default 0')
 	parser.add_argument('--sandbox', type = int, default = 0,
 					help = 'Sandbox mode, default 0')
+	parser.add_argument('--masktest', type = int, default = 0,
+					help = 'Test with masking indices, default 0')
 
 
 	args = parser.parse_args()
@@ -698,6 +863,7 @@
 	WEIGHTS_FPATH = os.path.join(FROOT, 'weights.h5')
 	HIST_FPATH = os.path.join(FROOT, 'hist.csv')
 	TEST_FPATH = os.path.join(FROOT, 'probs.dat')
+	MASKTEST_FPATH = os.path.join(FROOT, 'mask_test.tdf')
 	HISTOGRAM_FPATH = lambda x: os.path.join(FROOT, 'histogram {}.png'.format(x))
 	ARGS_FPATH = os.path.join(FROOT, 'args.json')
 
@@ -718,24 +884,9 @@
 
 	if bool(args.retrain):
 		print('Reloading from file')
-<<<<<<< HEAD
 		model = build(F_atom = F_atom, F_bond = F_bond, N_h1 = N_h1, 
 				N_h2 = N_h2, N_h3 = N_h3, N_hf = N_hf, l2v = l2v, lr = lr, optimizer = opt, inner_act = inner_act)
-=======
-		rebuild = raw_input('Do you want to rebuild from scratch instead of loading from file? [n/y] ')
-		if rebuild == 'y':
-			model = build(F_atom = F_atom, F_bond = F_bond, N_h1 = N_h1, 
-				N_h2 = N_h2, N_h3 = N_h3, N_hf = N_hf, l2v = l2v, lr = lr, optimizer = opt, inner_act = inner_act,
-				extra_outputs = False)
-		else:
-			model = model_from_json(open(MODEL_FPATH).read())
-			model.compile(loss = 'categorical_crossentropy', 
-			optimizer = opt,
-			metrics = ['accuracy'])
->>>>>>> 5c218d55
 		model.load_weights(WEIGHTS_FPATH)
-	else:
-		model = build(F_atom = F_atom, F_bond = F_bond, N_h1 = N_h1, N_h2 = N_h2, N_h3 = N_h3, N_hf = N_hf, l2v = l2v, lr = lr, inner_act = inner_act, optimizer = opt)
 		try:
 			with open(MODEL_FPATH, 'w') as outfile:
 				outfile.write(model.to_json())
@@ -802,6 +953,12 @@
 		data = get_data(max_N_c = max_N_c, shuffle = False)
 		test(model, data)
 		quit(1)
+
+	if bool(args.masktest):
+		data = get_data(shuffle = False)
+		test_mask(model, data)
+		quit(1)
+
 	data = get_data(max_N_c = max_N_c, shuffle = True)
 	train(model, data)
 	model.save_weights(WEIGHTS_FPATH, overwrite = True) 
