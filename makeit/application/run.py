--- conflicted
+++ resolved
@@ -1,239 +1,218 @@
-from __future__ import print_function
-import os
-import time
-import makeit.global_config as gc
-from makeit.utilities.io import arg_parser, name_parser, files
-import rdkit.Chem as Chem
-from makeit.utilities.io.logging import MyLogger
-from makeit.retrosynthetic.tree_builder import TreeBuilder
-from askcos_site.askcos_celery.treebuilder.tb_coordinator import get_buyable_paths
-from askcos_site.askcos_celery.treeevaluator.tree_evaluation_coordinator import evaluate_trees
-from makeit.synthetic.evaluation.tree_evaluator import TreeEvaluator
-import sys
-makeit_loc = 'makeit'
-
-
-class MAKEIT:
-    '''
-    Main application for running the make-it program. 
-    Proposes potential synthetic routes to a desired target compound in two steps:
-     - Building a retro synthetic tree and extracting buyable routes
-     - Evaluation the likelihood of succes of each of the reactions in the found buyable routes
-     - Returns all (or some) of the likely synthetic routes
-    '''
-
-    def __init__(self, target_product, expansion_time, max_depth, max_branching, max_trees, retro_mincount, retro_mincount_chiral,
-                 synth_mincount, rank_threshold_inclusion, prob_threshold_inclusion, max_total_contexts, template_count,
-                 max_ppg, output_dir, chiral, nproc, celery, context_recommender, forward_scoring_method,
-<<<<<<< HEAD
-                 tree_scoring_method, context_prioritization, template_prioritization, precursor_prioritization, 
-                 parallel_tree, precursor_score_mode, max_cum_template_prob, apply_fast_filter, filter_threshold):
-=======
-                 tree_scoring_method, context_prioritization, template_prioritization, precursor_prioritization,
-                 parallel_tree, precursor_score_mode, max_cum_template_prob):
->>>>>>> 74a981ff
-
-        self.target_product = target_product
-        self.expansion_time = expansion_time
-        self.max_depth = max_depth
-        self.max_branching = max_branching
-        self.max_trees = max_trees
-        self.context_recommender = context_recommender
-        self.forward_scoring_method = forward_scoring_method
-        self.tree_scoring_method = tree_scoring_method
-        self.context_prioritization = context_prioritization
-        self.template_prioritization = template_prioritization
-        self.precursor_prioritization = precursor_prioritization
-        self.retro_mincount = retro_mincount
-        self.retro_mincount_chiral = retro_mincount_chiral
-        self.synth_mincount = synth_mincount
-        self.rank_threshold_inclusion = rank_threshold_inclusion
-        self.prob_threshold_inclusion = prob_threshold_inclusion
-        self.max_total_contexts = max_total_contexts
-        self.precursor_score_mode = precursor_score_mode
-        self.max_ppg = max_ppg
-        self.mol = name_parser.name_to_molecule(target_product)
-        self.max_cum_template_prob = max_cum_template_prob
-        self.smiles = Chem.MolToSmiles(self.mol)
-        self.output_dir_root = files.make_directory(output_dir)
-        self.case_dir = files.make_directory(
-            '{}/{}'.format(self.output_dir_root, self.target_product))
-        self.nproc = nproc
-        self.celery = celery
-        self.chiral = chiral
-        self.known_bad_reactions = []
-        self.template_count = template_count
-        self.parallel_tree = parallel_tree
-<<<<<<< HEAD
-        self.apply_fast_filter = apply_fast_filter
-        self.filter_threshold = filter_threshold
-=======
->>>>>>> 74a981ff
-
-    def construct_buyable_trees(self):
-
-        if self.celery:  # Call celery worker
-            working = time.time()
-            res = get_buyable_paths.apply_async(args=(self.smiles, self.template_prioritization, self.precursor_prioritization),
-                                                kwargs={'mincount': self.retro_mincount, 'max_branching': self.max_branching,
-                                                        'max_depth': self.max_depth, 'max_ppg': self.max_ppg, 'max_time': self.expansion_time,
-                                                        'max_trees': self.max_trees, 'known_bad_reactions': self.known_bad_reactions,
-                                                        'chiral': self.chiral, 'template_count': self.template_count,
-                                                        'precursor_score_mode': self.precursor_score_mode,
-                                                        'max_cum_template_prob': self.max_cum_template_prob})
-
-            while not res.ready():
-                if int(time.time() - working) % 10 == 0:
-                    MyLogger.print_and_log('Building trees...', makeit_loc)
-                time.sleep(1)
-            buyable_trees = res.get()
-        else:  # Create tree builder object and run it
-            tree_builder = TreeBuilder(celery=self.celery, mincount=self.retro_mincount,
-                                       mincount_chiral=self.retro_mincount_chiral, chiral=self.chiral)
-
-<<<<<<< HEAD
-            buyable_trees = treeBuilder.get_buyable_paths(self.smiles, template_prioritization=self.template_prioritization,
-                                                          precursor_prioritization=self.precursor_prioritization, nproc=self.nproc,
-                                                          max_depth=self.max_depth, max_branching=self.max_branching, max_ppg=self.max_ppg,
-                                                          mincount=self.retro_mincount, chiral=self.chiral, max_trees=self.max_trees,
-                                                          known_bad_reactions=self.known_bad_reactions, expansion_time=self.expansion_time,
-                                                          template_count = self.template_count, precursor_score_mode=self.precursor_score_mode,
-                                                          max_cum_template_prob = self.max_cum_template_prob,apply_fast_filter= self.apply_fast_filter,
-                                                          filter_threshold=self.filter_threshold)
-=======
-            buyable_trees = tree_builder.get_buyable_paths(self.smiles, template_prioritization=self.template_prioritization,
-                                                           precursor_prioritization=self.precursor_prioritization, nproc=self.nproc,
-                                                           max_depth=self.max_depth, max_branching=self.max_branching, max_ppg=self.max_ppg,
-                                                           mincount=self.retro_mincount, chiral=self.chiral, max_trees=self.max_trees,
-                                                           known_bad_reactions=self.known_bad_reactions, expansion_time=self.expansion_time,
-                                                           template_count=self.template_count, precursor_score_mode=self.precursor_score_mode,
-                                                           max_cum_template_prob=self.max_cum_template_prob)
->>>>>>> 74a981ff
-
-        return buyable_trees
-
-    def evaluate_synthesis_trees(self, trees):
-        if self.celery:  # Call celery worker
-            working = time.time()
-            res = evaluate_trees.apply_async(args=(trees,), kwargs={'context_scoring_method': self.context_prioritization,
-                                                                    'context_recommender': self.context_recommender,
-                                                                    'forward_scoring_method': self.forward_scoring_method,
-                                                                    'tree_scoring_method': self.tree_scoring_method,
-                                                                    'rank_threshold': self.rank_threshold_inclusion,
-                                                                    'prob_threshold': self.prob_threshold_inclusion,
-                                                                    'mincount': self.synth_mincount,
-                                                                    'batch_size': 500, 'n': self.max_total_contexts,
-                                                                    'template_count': self.template_count,
-                                                                    })
-            while not res.ready():
-                if int(time.time() - working) % 10 == 0:
-                    MyLogger.print_and_log('Evaluating trees...', makeit_loc)
-                time.sleep(1)
-            evaluated_trees = res.get()
-        else:  # Create a tree evaluation object and run it
-            if self.forward_scoring_method == gc.templatebased:
-                # nproc = number of parallel forward enumeration workers
-                # nproc_t = number of trees to be evaluated in parallel.
-                # Only use an nproc different from 1 if using the template base forward evaluation method. Otherwise
-                # evaluation is fast enough to do without additional
-                # parallelization
-                if len(trees) > 2 or self.parallel_tree:
-                    nproc_t = 2
-                    nproc = max(1, self.nproc/2)
-                else:
-                    nproc_t = 1
-                    nproc = self.nproc
-            else:
-                nproc_t = max(1, self.nproc)
-                nproc = 1
-            tree_evaluator = TreeEvaluator(
-                celery=False, context_recommender=self.context_recommender)
-            evaluated_trees = tree_evaluator.evaluate_trees(trees, context_recommender=self.context_recommender, context_scoring_method=self.context_prioritization,
-                                                            forward_scoring_method=self.forward_scoring_method, tree_scoring_method=self.tree_scoring_method,
-                                                            rank_threshold=self.rank_threshold_inclusion, prob_threshold=self.prob_threshold_inclusion,
-                                                            mincount=self.synth_mincount, batch_size=500, n=self.max_total_contexts, nproc_t=nproc_t,
-                                                            nproc=nproc, parallel=self.parallel_tree, template_count=self.template_count,
-                                                            )
-        plausible_trees = []
-        print(evaluated_trees)
-        for tree in evaluated_trees:
-            if tree['plausible']:
-                plausible_trees.append(tree)
-
-        if plausible_trees:
-            MyLogger.print_and_log(
-                'Feasible synthesis route discovered!', makeit_loc)
-        else:
-            MyLogger.print_and_log(
-                'No feasible routes from buyables have been discovered. Consider changing inclusion thesholds.', makeit_loc)
-
-        return plausible_trees
-
-
-def print_at_depth(chemical_node, depth=1, writefunc=lambda x: print(x), delim=' ', img=False):
-    writefunc('{}(${}/g) {}'.format(depth*4*delim,
-                                    chemical_node['ppg'], chemical_node['smiles']))
-    if chemical_node['children']:
-        rxn = chemical_node['children'][0]
-        if img:
-            writefunc('{}<img src="http://askcos.mit.edu/draw/reaction/{}">'.format(
-                (depth*4+4)*delim, rxn['smiles']))
-        writefunc('{}smiles : {}'.format((depth*4+4)*delim, rxn['smiles']))
-        writefunc('{}num ex : {}'.format(
-            (depth*4+4)*delim, rxn['num_examples']))
-        writefunc('{}context: {}'.format((depth*4+4)*delim, rxn['context']))
-        writefunc('{}score  : {}'.format(
-            (depth*4+4)*delim, rxn['forward_score']))
-        for child_node in rxn['children']:
-            print_at_depth(child_node, depth=depth+1,
-                           writefunc=writefunc, delim=delim, img=img)
-
-
-def find_synthesis():
-
-    args = arg_parser.get_args()
-    makeit = MAKEIT(args.target_product, args.expansion_time, args.max_depth, args.max_branching,
-                    args.max_trees, args.retro_mincount, args.retro_mincount_chiral, args.synth_mincount,
-                    args.rank_threshold, args.prob_threshold, args.max_contexts, args.template_count, args.max_ppg,
-                    args.output, args.chiral, args.nproc, args.celery, args.context_recommender,
-                    args.forward_scoring, args.tree_scoring, args.context_prioritization,
-                    args.template_prioritization, args.precursor_prioritization, args.parallel_tree,
-<<<<<<< HEAD
-                    args.precursor_score_mode, args.max_cum_template_prob, args.apply_fast_filter, args.filter_threshold)
-    MyLogger.initialize_logFile(makeit.ROOT, makeit.case_dir)
-=======
-                    args.precursor_score_mode, args.max_cum_template_prob)
-    MyLogger.initialize_logFile(makeit.output_dir_root, makeit.case_dir)
->>>>>>> 74a981ff
-
-    tree_status, trees = makeit.construct_buyable_trees()
-    MyLogger.print_and_log(
-        'MAKEIT generated {} buyable tree(s) that meet(s) all constraints.'.format(len(trees)), makeit_loc)
-    feasible_trees = makeit.evaluate_synthesis_trees(trees)
-    MyLogger.print_and_log('MAKEIT found {} tree(s) that are(is) likely to result in a successful synthesis.'.format(
-        len(feasible_trees)), makeit_loc)
-
-    def writefunc(string): return MyLogger.print_and_log(string, makeit_loc)
-    for i, feasible_tree in enumerate(sorted(feasible_trees, key=lambda x: x['score'], reverse=True)):
-        MyLogger.print_and_log('', makeit_loc)
-        MyLogger.print_and_log('Feasible tree {}, plausible = {}, overall score = {}'.format(i+1,
-                                                                                             feasible_tree['plausible'], feasible_tree['score']), makeit_loc)
-        print_at_depth(feasible_tree['tree'], writefunc=writefunc)
-
-    with open(os.path.join(makeit.output_dir_root, '{}_trees.html'.format(makeit.case_dir)), 'w') as fid:
-        def writefunc(string): return fid.write('{}<br>\n'.format(string))
-        fid.write(
-            '<html><title>Results for {}</title>\n'.format(args.target_product))
-        fid.write('<body>\n')
-        fid.write('<h1>{}</h1><br>\n'.format(args.target_product))
-        fid.write('<i><b>Settings: </b>{}</i><br>\n'.format(args.__dict__))
-        for i, feasible_tree in enumerate(sorted(feasible_trees, key=lambda x: x['score'], reverse=True)):
-            writefunc('<h3>Feasible tree {}, plausible = {}, overall score = {}</h3><br>'.format(i+1,
-                                                                                                 feasible_tree['plausible'], feasible_tree['score']))
-            print_at_depth(
-                feasible_tree['tree'], writefunc=writefunc, delim='&nbsp;', img=True)
-        fid.write('</body>\n')
-
-
-if __name__ == '__main__':
-    find_synthesis()
+from __future__ import print_function
+import os
+import time
+import makeit.global_config as gc
+from makeit.utilities.io import arg_parser, name_parser, files
+import rdkit.Chem as Chem
+from makeit.utilities.io.logging import MyLogger
+from makeit.retrosynthetic.tree_builder import TreeBuilder
+from askcos_site.askcos_celery.treebuilder.tb_coordinator import get_buyable_paths
+from askcos_site.askcos_celery.treeevaluator.tree_evaluation_coordinator import evaluate_trees
+from makeit.synthetic.evaluation.tree_evaluator import TreeEvaluator
+import sys
+makeit_loc = 'makeit'
+
+
+class MAKEIT:
+    '''
+    Main application for running the make-it program. 
+    Proposes potential synthetic routes to a desired target compound in two steps:
+     - Building a retro synthetic tree and extracting buyable routes
+     - Evaluation the likelihood of succes of each of the reactions in the found buyable routes
+     - Returns all (or some) of the likely synthetic routes
+    '''
+
+    def __init__(self, target_product, expansion_time, max_depth, max_branching, max_trees, retro_mincount, retro_mincount_chiral,
+                 synth_mincount, rank_threshold_inclusion, prob_threshold_inclusion, max_total_contexts, template_count,
+                 max_ppg, output_dir, chiral, nproc, celery, context_recommender, forward_scoring_method,
+                 tree_scoring_method, context_prioritization, template_prioritization, precursor_prioritization, 
+                 parallel_tree, precursor_score_mode, max_cum_template_prob, apply_fast_filter, filter_threshold):
+
+
+        self.target_product = target_product
+        self.expansion_time = expansion_time
+        self.max_depth = max_depth
+        self.max_branching = max_branching
+        self.max_trees = max_trees
+        self.context_recommender = context_recommender
+        self.forward_scoring_method = forward_scoring_method
+        self.tree_scoring_method = tree_scoring_method
+        self.context_prioritization = context_prioritization
+        self.template_prioritization = template_prioritization
+        self.precursor_prioritization = precursor_prioritization
+        self.retro_mincount = retro_mincount
+        self.retro_mincount_chiral = retro_mincount_chiral
+        self.synth_mincount = synth_mincount
+        self.rank_threshold_inclusion = rank_threshold_inclusion
+        self.prob_threshold_inclusion = prob_threshold_inclusion
+        self.max_total_contexts = max_total_contexts
+        self.precursor_score_mode = precursor_score_mode
+        self.max_ppg = max_ppg
+        self.mol = name_parser.name_to_molecule(target_product)
+        self.max_cum_template_prob = max_cum_template_prob
+        self.smiles = Chem.MolToSmiles(self.mol)
+        self.output_dir_root = files.make_directory(output_dir)
+        self.case_dir = files.make_directory(
+            '{}/{}'.format(self.output_dir_root, self.target_product))
+        self.nproc = nproc
+        self.celery = celery
+        self.chiral = chiral
+        self.known_bad_reactions = []
+        self.template_count = template_count
+        self.parallel_tree = parallel_tree
+        self.apply_fast_filter = apply_fast_filter
+        self.filter_threshold = filter_threshold
+
+
+    def construct_buyable_trees(self):
+
+        if self.celery:  # Call celery worker
+            working = time.time()
+            res = get_buyable_paths.apply_async(args=(self.smiles, self.template_prioritization, self.precursor_prioritization),
+                                                kwargs={'mincount': self.retro_mincount, 'max_branching': self.max_branching,
+                                                        'max_depth': self.max_depth, 'max_ppg': self.max_ppg, 'max_time': self.expansion_time,
+                                                        'max_trees': self.max_trees, 'known_bad_reactions': self.known_bad_reactions,
+                                                        'chiral': self.chiral, 'template_count': self.template_count,
+                                                        'precursor_score_mode': self.precursor_score_mode,
+                                                        'max_cum_template_prob': self.max_cum_template_prob})
+
+            while not res.ready():
+                if int(time.time() - working) % 10 == 0:
+                    MyLogger.print_and_log('Building trees...', makeit_loc)
+                time.sleep(1)
+            buyable_trees = res.get()
+        else:  # Create tree builder object and run it
+            tree_builder = TreeBuilder(celery=self.celery, mincount=self.retro_mincount,
+                                       mincount_chiral=self.retro_mincount_chiral, chiral=self.chiral)
+
+            buyable_trees = treeBuilder.get_buyable_paths(self.smiles, template_prioritization=self.template_prioritization,
+                                                          precursor_prioritization=self.precursor_prioritization, nproc=self.nproc,
+                                                          max_depth=self.max_depth, max_branching=self.max_branching, max_ppg=self.max_ppg,
+                                                          mincount=self.retro_mincount, chiral=self.chiral, max_trees=self.max_trees,
+                                                          known_bad_reactions=self.known_bad_reactions, expansion_time=self.expansion_time,
+                                                          template_count = self.template_count, precursor_score_mode=self.precursor_score_mode,
+                                                          max_cum_template_prob = self.max_cum_template_prob,apply_fast_filter= self.apply_fast_filter,
+                                                          filter_threshold=self.filter_threshold)
+
+        return buyable_trees
+
+    def evaluate_synthesis_trees(self, trees):
+        if self.celery:  # Call celery worker
+            working = time.time()
+            res = evaluate_trees.apply_async(args=(trees,), kwargs={'context_scoring_method': self.context_prioritization,
+                                                                    'context_recommender': self.context_recommender,
+                                                                    'forward_scoring_method': self.forward_scoring_method,
+                                                                    'tree_scoring_method': self.tree_scoring_method,
+                                                                    'rank_threshold': self.rank_threshold_inclusion,
+                                                                    'prob_threshold': self.prob_threshold_inclusion,
+                                                                    'mincount': self.synth_mincount,
+                                                                    'batch_size': 500, 'n': self.max_total_contexts,
+                                                                    'template_count': self.template_count,
+                                                                    })
+            while not res.ready():
+                if int(time.time() - working) % 10 == 0:
+                    MyLogger.print_and_log('Evaluating trees...', makeit_loc)
+                time.sleep(1)
+            evaluated_trees = res.get()
+        else:  # Create a tree evaluation object and run it
+            if self.forward_scoring_method == gc.templatebased:
+                # nproc = number of parallel forward enumeration workers
+                # nproc_t = number of trees to be evaluated in parallel.
+                # Only use an nproc different from 1 if using the template base forward evaluation method. Otherwise
+                # evaluation is fast enough to do without additional
+                # parallelization
+                if len(trees) > 2 or self.parallel_tree:
+                    nproc_t = 2
+                    nproc = max(1, self.nproc/2)
+                else:
+                    nproc_t = 1
+                    nproc = self.nproc
+            else:
+                nproc_t = max(1, self.nproc)
+                nproc = 1
+            tree_evaluator = TreeEvaluator(
+                celery=False, context_recommender=self.context_recommender)
+            evaluated_trees = tree_evaluator.evaluate_trees(trees, context_recommender=self.context_recommender, context_scoring_method=self.context_prioritization,
+                                                            forward_scoring_method=self.forward_scoring_method, tree_scoring_method=self.tree_scoring_method,
+                                                            rank_threshold=self.rank_threshold_inclusion, prob_threshold=self.prob_threshold_inclusion,
+                                                            mincount=self.synth_mincount, batch_size=500, n=self.max_total_contexts, nproc_t=nproc_t,
+                                                            nproc=nproc, parallel=self.parallel_tree, template_count=self.template_count,
+                                                            )
+        plausible_trees = []
+        print(evaluated_trees)
+        for tree in evaluated_trees:
+            if tree['plausible']:
+                plausible_trees.append(tree)
+
+        if plausible_trees:
+            MyLogger.print_and_log(
+                'Feasible synthesis route discovered!', makeit_loc)
+        else:
+            MyLogger.print_and_log(
+                'No feasible routes from buyables have been discovered. Consider changing inclusion thesholds.', makeit_loc)
+
+        return plausible_trees
+
+
+def print_at_depth(chemical_node, depth=1, writefunc=lambda x: print(x), delim=' ', img=False):
+    writefunc('{}(${}/g) {}'.format(depth*4*delim,
+                                    chemical_node['ppg'], chemical_node['smiles']))
+    if chemical_node['children']:
+        rxn = chemical_node['children'][0]
+        if img:
+            writefunc('{}<img src="http://askcos.mit.edu/draw/reaction/{}">'.format(
+                (depth*4+4)*delim, rxn['smiles']))
+        writefunc('{}smiles : {}'.format((depth*4+4)*delim, rxn['smiles']))
+        writefunc('{}num ex : {}'.format(
+            (depth*4+4)*delim, rxn['num_examples']))
+        writefunc('{}context: {}'.format((depth*4+4)*delim, rxn['context']))
+        writefunc('{}score  : {}'.format(
+            (depth*4+4)*delim, rxn['forward_score']))
+        for child_node in rxn['children']:
+            print_at_depth(child_node, depth=depth+1,
+                           writefunc=writefunc, delim=delim, img=img)
+
+
+def find_synthesis():
+
+    args = arg_parser.get_args()
+    makeit = MAKEIT(args.target_product, args.expansion_time, args.max_depth, args.max_branching,
+                    args.max_trees, args.retro_mincount, args.retro_mincount_chiral, args.synth_mincount,
+                    args.rank_threshold, args.prob_threshold, args.max_contexts, args.template_count, args.max_ppg,
+                    args.output, args.chiral, args.nproc, args.celery, args.context_recommender,
+                    args.forward_scoring, args.tree_scoring, args.context_prioritization,
+                    args.template_prioritization, args.precursor_prioritization, args.parallel_tree,
+                    args.precursor_score_mode, args.max_cum_template_prob, args.apply_fast_filter, args.filter_threshold)
+    MyLogger.initialize_logFile(makeit.output_dir_root, makeit.case_dir)
+
+    tree_status, trees = makeit.construct_buyable_trees()
+    MyLogger.print_and_log(
+        'MAKEIT generated {} buyable tree(s) that meet(s) all constraints.'.format(len(trees)), makeit_loc)
+    feasible_trees = makeit.evaluate_synthesis_trees(trees)
+    MyLogger.print_and_log('MAKEIT found {} tree(s) that are(is) likely to result in a successful synthesis.'.format(
+        len(feasible_trees)), makeit_loc)
+
+    def writefunc(string): return MyLogger.print_and_log(string, makeit_loc)
+    for i, feasible_tree in enumerate(sorted(feasible_trees, key=lambda x: x['score'], reverse=True)):
+        MyLogger.print_and_log('', makeit_loc)
+        MyLogger.print_and_log('Feasible tree {}, plausible = {}, overall score = {}'.format(i+1,
+                                                                                             feasible_tree['plausible'], feasible_tree['score']), makeit_loc)
+        print_at_depth(feasible_tree['tree'], writefunc=writefunc)
+
+    with open(os.path.join(makeit.output_dir_root, '{}_trees.html'.format(makeit.case_dir)), 'w') as fid:
+        def writefunc(string): return fid.write('{}<br>\n'.format(string))
+        fid.write(
+            '<html><title>Results for {}</title>\n'.format(args.target_product))
+        fid.write('<body>\n')
+        fid.write('<h1>{}</h1><br>\n'.format(args.target_product))
+        fid.write('<i><b>Settings: </b>{}</i><br>\n'.format(args.__dict__))
+        for i, feasible_tree in enumerate(sorted(feasible_trees, key=lambda x: x['score'], reverse=True)):
+            writefunc('<h3>Feasible tree {}, plausible = {}, overall score = {}</h3><br>'.format(i+1,
+                                                                                                 feasible_tree['plausible'], feasible_tree['score']))
+            print_at_depth(
+                feasible_tree['tree'], writefunc=writefunc, delim='&nbsp;', img=True)
+        fid.write('</body>\n')
+
+
+if __name__ == '__main__':
+    find_synthesis()