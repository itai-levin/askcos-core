--- conflicted
+++ resolved
@@ -1094,12 +1094,9 @@
                           sort_trees_by='plausibility',
                           template_prioritizer='reaxys',
                           template_set='reaxys',
-<<<<<<< HEAD
                           buyables_source=None,
                           pathway_ranker=None,
-=======
                           use_ban_list=True,
->>>>>>> 2256ace2
                           **kwargs):
         """Returns trees with path ending in buyable chemicals.
 
